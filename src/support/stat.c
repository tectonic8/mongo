/* DO NOT EDIT: automatically built by dist/stat.py. */

#include "wt_internal.h"

int
__wt_stat_alloc_dsrc_stats(WT_SESSION_IMPL *session, WT_DSRC_STATS **statsp)
{
	WT_DSRC_STATS *stats;

	WT_RET(__wt_calloc_def(session, 1, &stats));

	stats->block_alloc.desc = "block allocations";
	stats->block_extend.desc = "block allocations required file extension";
	stats->block_free.desc = "block frees";
	stats->bloom_count.desc = "number of Bloom filters in the LSM tree";
	stats->bloom_false_positive.desc =
	    "number of Bloom filter false positives";
	stats->bloom_hit.desc = "number of Bloom filter hits";
	stats->bloom_miss.desc = "number of Bloom filter misses";
	stats->bloom_page_evict.desc =
	    "number of Bloom pages evicted from cache";
	stats->bloom_page_read.desc = "number of Bloom pages read into cache";
	stats->bloom_size.desc = "total size of Bloom filters";
	stats->byte_changed.desc =
	    "approximate measure of bytes changed: counts key and value bytes inserted with cursor.insert, value bytes updated with cursor.update and key bytes removed using cursor.remove";
	stats->byte_read.desc = "bytes read into cache";
	stats->byte_write.desc = "bytes written from cache";
	stats->ckpt_size.desc = "checkpoint size";
	stats->cursor_insert.desc = "cursor-inserts";
	stats->cursor_read.desc = "cursor-read";
	stats->cursor_read_near.desc = "cursor-read-near";
	stats->cursor_read_next.desc = "cursor-read-next";
	stats->cursor_read_prev.desc = "cursor-read-prev";
	stats->cursor_remove.desc = "cursor-removes";
	stats->cursor_reset.desc = "cursor-resets";
	stats->cursor_update.desc = "cursor-updates";
	stats->entries.desc = "total entries";
	stats->file_allocsize.desc = "page size allocation unit";
	stats->file_bulk_loaded.desc = "bulk-loaded entries";
	stats->file_compact_rewrite.desc = "pages rewritten by compaction";
	stats->file_fixed_len.desc = "fixed-record size";
	stats->file_magic.desc = "magic number";
	stats->file_major.desc = "major version number";
	stats->file_maxintlitem.desc = "maximum internal page item size";
	stats->file_maxintlpage.desc = "maximum internal page size";
	stats->file_maxleafitem.desc = "maximum leaf page item size";
	stats->file_maxleafpage.desc = "maximum leaf page size";
	stats->file_minor.desc = "minor version number";
	stats->file_size.desc = "file size";
	stats->lsm_chunk_count.desc = "number of chunks in the LSM tree";
	stats->lsm_generation_max.desc =
	    "highest merge generation in the LSM tree";
	stats->lsm_lookup_no_bloom.desc =
	    "number of queries that could have benefited from a Bloom filter that did not exist";
	stats->overflow_page.desc = "overflow pages";
	stats->overflow_read.desc = "overflow pages read into cache";
	stats->overflow_value_cache.desc = "overflow values cached in memory";
	stats->page_col_deleted.desc = "column-store deleted values";
	stats->page_col_fix.desc = "column-store fixed-size leaf pages";
	stats->page_col_int.desc = "column-store internal pages";
	stats->page_col_var.desc = "column-store variable-size leaf pages";
	stats->page_evict.desc = "pages evicted from the data source";
	stats->page_evict_fail.desc =
	    "pages that were selected for eviction that could not be evicted";
	stats->page_read.desc = "pages read into cache";
	stats->page_row_int.desc = "row-store internal pages";
	stats->page_row_leaf.desc = "row-store leaf pages";
	stats->page_write.desc = "pages written from cache";
	stats->rec_dictionary.desc = "reconcile: dictionary match";
	stats->rec_hazard.desc =
	    "reconciliation unable to acquire hazard reference";
	stats->rec_ovfl_key.desc = "reconciliation overflow key";
	stats->rec_ovfl_value.desc = "reconciliation overflow value";
	stats->rec_page_delete.desc = "pages deleted";
	stats->rec_page_merge.desc = "deleted or temporary pages merged";
	stats->rec_split_intl.desc = "internal pages split";
	stats->rec_split_leaf.desc = "leaf pages split";
	stats->rec_written.desc = "pages written from reconciliation";
	stats->txn_update_conflict.desc = "update conflicts";
	stats->txn_write_conflict.desc = "write generation conflicts";

	*statsp = stats;
	return (0);
}

void
__wt_stat_clear_dsrc_stats(WT_STATS *stats_arg)
{
	WT_DSRC_STATS *stats;

	stats = (WT_DSRC_STATS *)stats_arg;
	stats->block_alloc.v = 0;
	stats->block_extend.v = 0;
	stats->block_free.v = 0;
	stats->bloom_count.v = 0;
	stats->bloom_false_positive.v = 0;
	stats->bloom_hit.v = 0;
	stats->bloom_miss.v = 0;
	stats->bloom_page_evict.v = 0;
	stats->bloom_page_read.v = 0;
	stats->bloom_size.v = 0;
	stats->byte_changed.v = 0;
	stats->byte_read.v = 0;
	stats->byte_write.v = 0;
	stats->ckpt_size.v = 0;
	stats->cursor_insert.v = 0;
	stats->cursor_read.v = 0;
	stats->cursor_read_near.v = 0;
	stats->cursor_read_next.v = 0;
	stats->cursor_read_prev.v = 0;
	stats->cursor_remove.v = 0;
	stats->cursor_reset.v = 0;
	stats->cursor_update.v = 0;
	stats->entries.v = 0;
	stats->file_allocsize.v = 0;
	stats->file_bulk_loaded.v = 0;
	stats->file_compact_rewrite.v = 0;
	stats->file_fixed_len.v = 0;
	stats->file_magic.v = 0;
	stats->file_major.v = 0;
	stats->file_maxintlitem.v = 0;
	stats->file_maxintlpage.v = 0;
	stats->file_maxleafitem.v = 0;
	stats->file_maxleafpage.v = 0;
	stats->file_minor.v = 0;
	stats->file_size.v = 0;
	stats->lsm_chunk_count.v = 0;
	stats->lsm_generation_max.v = 0;
	stats->lsm_lookup_no_bloom.v = 0;
	stats->overflow_page.v = 0;
	stats->overflow_read.v = 0;
	stats->overflow_value_cache.v = 0;
	stats->page_col_deleted.v = 0;
	stats->page_col_fix.v = 0;
	stats->page_col_int.v = 0;
	stats->page_col_var.v = 0;
	stats->page_evict.v = 0;
	stats->page_evict_fail.v = 0;
	stats->page_read.v = 0;
	stats->page_row_int.v = 0;
	stats->page_row_leaf.v = 0;
	stats->page_write.v = 0;
	stats->rec_dictionary.v = 0;
	stats->rec_hazard.v = 0;
	stats->rec_ovfl_key.v = 0;
	stats->rec_ovfl_value.v = 0;
	stats->rec_page_delete.v = 0;
	stats->rec_page_merge.v = 0;
	stats->rec_split_intl.v = 0;
	stats->rec_split_leaf.v = 0;
	stats->rec_written.v = 0;
	stats->txn_update_conflict.v = 0;
	stats->txn_write_conflict.v = 0;
}

int
__wt_stat_alloc_connection_stats(WT_SESSION_IMPL *session, WT_CONNECTION_STATS **statsp)
{
	WT_CONNECTION_STATS *stats;

	WT_RET(__wt_calloc_def(session, 1, &stats));

	stats->block_read.desc = "blocks read from a file";
	stats->block_write.desc = "blocks written to a file";
<<<<<<< HEAD
	stats->cache_bytes_dirty.desc =
	    "cache: tracked dirty bytes in the cache";
	stats->cache_bytes_dirty_calc.desc =
	    "cache: counted dirty bytes in the cache";
=======
	stats->byte_read.desc = "bytes read from a file";
	stats->byte_write.desc = "bytes written to a file";
>>>>>>> 404e639b
	stats->cache_bytes_inuse.desc =
	    "cache: bytes currently held in the cache";
	stats->cache_bytes_max.desc = "cache: maximum bytes configured";
	stats->cache_evict_hazard.desc =
	    "cache: pages selected for eviction not evicted because of a hazard reference";
	stats->cache_evict_internal.desc = "cache: internal pages evicted";
	stats->cache_evict_modified.desc = "cache: modified pages evicted";
	stats->cache_evict_slow.desc =
	    "cache: eviction server unable to reach eviction goal";
	stats->cache_evict_unmodified.desc = "cache: unmodified pages evicted";
	stats->cache_pages_dirty.desc =
	    "cache: tracked dirty pages in the cache";
	stats->cache_pages_dirty_calc.desc =
	    "cache: counted dirty pages in the cache";
	stats->cache_pages_inuse.desc =
	    "cache: pages currently held in the cache";
	stats->checkpoint.desc = "checkpoints";
	stats->cond_wait.desc = "condition wait calls";
	stats->file_open.desc = "files currently open";
	stats->memalloc.desc = "total memory allocations";
	stats->memfree.desc = "total memory frees";
	stats->rwlock_rdlock.desc = "rwlock readlock calls";
	stats->rwlock_wrlock.desc = "rwlock writelock calls";
	stats->total_read_io.desc = "total read I/Os";
	stats->total_write_io.desc = "total write I/Os";
	stats->txn_ancient.desc = "ancient transactions";
	stats->txn_begin.desc = "transactions";
	stats->txn_commit.desc = "transactions committed";
	stats->txn_fail_cache.desc =
	    "transaction failures due to cache overflow";
	stats->txn_rollback.desc = "transactions rolled-back";

	*statsp = stats;
	return (0);
}

void
__wt_stat_clear_connection_stats(WT_STATS *stats_arg)
{
	WT_CONNECTION_STATS *stats;

	stats = (WT_CONNECTION_STATS *)stats_arg;
	stats->block_read.v = 0;
	stats->block_write.v = 0;
<<<<<<< HEAD
	stats->cache_bytes_dirty.v = 0;
	stats->cache_bytes_dirty_calc.v = 0;
=======
	stats->byte_read.v = 0;
	stats->byte_write.v = 0;
>>>>>>> 404e639b
	stats->cache_evict_hazard.v = 0;
	stats->cache_evict_internal.v = 0;
	stats->cache_evict_modified.v = 0;
	stats->cache_evict_slow.v = 0;
	stats->cache_evict_unmodified.v = 0;
	stats->cache_pages_dirty.v = 0;
	stats->cache_pages_dirty_calc.v = 0;
	stats->checkpoint.v = 0;
	stats->cond_wait.v = 0;
	stats->file_open.v = 0;
	stats->memalloc.v = 0;
	stats->memfree.v = 0;
	stats->rwlock_rdlock.v = 0;
	stats->rwlock_wrlock.v = 0;
	stats->total_read_io.v = 0;
	stats->total_write_io.v = 0;
	stats->txn_ancient.v = 0;
	stats->txn_begin.v = 0;
	stats->txn_commit.v = 0;
	stats->txn_fail_cache.v = 0;
	stats->txn_rollback.v = 0;
}<|MERGE_RESOLUTION|>--- conflicted
+++ resolved
@@ -162,15 +162,12 @@
 
 	stats->block_read.desc = "blocks read from a file";
 	stats->block_write.desc = "blocks written to a file";
-<<<<<<< HEAD
+	stats->byte_read.desc = "bytes read from a file";
+	stats->byte_write.desc = "bytes written to a file";
 	stats->cache_bytes_dirty.desc =
 	    "cache: tracked dirty bytes in the cache";
 	stats->cache_bytes_dirty_calc.desc =
 	    "cache: counted dirty bytes in the cache";
-=======
-	stats->byte_read.desc = "bytes read from a file";
-	stats->byte_write.desc = "bytes written to a file";
->>>>>>> 404e639b
 	stats->cache_bytes_inuse.desc =
 	    "cache: bytes currently held in the cache";
 	stats->cache_bytes_max.desc = "cache: maximum bytes configured";
@@ -215,13 +212,10 @@
 	stats = (WT_CONNECTION_STATS *)stats_arg;
 	stats->block_read.v = 0;
 	stats->block_write.v = 0;
-<<<<<<< HEAD
+	stats->byte_read.v = 0;
+	stats->byte_write.v = 0;
 	stats->cache_bytes_dirty.v = 0;
 	stats->cache_bytes_dirty_calc.v = 0;
-=======
-	stats->byte_read.v = 0;
-	stats->byte_write.v = 0;
->>>>>>> 404e639b
 	stats->cache_evict_hazard.v = 0;
 	stats->cache_evict_internal.v = 0;
 	stats->cache_evict_modified.v = 0;
