/*-
 * Copyright (c) 2014-2015 MongoDB, Inc.
 * Copyright (c) 2008-2014 WiredTiger, Inc.
 *	All rights reserved.
 *
 * See the file LICENSE for redistribution information.
 */

#ifndef	__WIREDTIGER_H_
#define	__WIREDTIGER_H_

#if defined(__cplusplus)
extern "C" {
#endif

/*******************************************
 * Version information
 *******************************************/
#define	WIREDTIGER_VERSION_MAJOR	@VERSION_MAJOR@
#define	WIREDTIGER_VERSION_MINOR	@VERSION_MINOR@
#define	WIREDTIGER_VERSION_PATCH	@VERSION_PATCH@
#define	WIREDTIGER_VERSION_STRING	@VERSION_STRING@

/*******************************************
 * Required includes
 *******************************************/
@wiredtiger_includes_decl@

/*******************************************
 * Portable type names
 *******************************************/
@off_t_decl@
@uintmax_t_decl@
@uintptr_t_decl@

#if defined(DOXYGEN) || defined(SWIG)
#define	__F(func) func
#else
#define	__F(func) (*func)
#endif

#ifdef SWIG
%{
#include <wiredtiger.h>
%}
#endif

/*!
 * @defgroup wt WiredTiger API
 * The functions, handles and methods applications use to access and manage
 * data with WiredTiger.
 *
 * @{
 */

/*******************************************
 * Public forward structure declarations
 *******************************************/
struct __wt_async_callback;
	typedef struct __wt_async_callback WT_ASYNC_CALLBACK;
struct __wt_async_op;	    typedef struct __wt_async_op WT_ASYNC_OP;
struct __wt_collator;	    typedef struct __wt_collator WT_COLLATOR;
struct __wt_compressor;	    typedef struct __wt_compressor WT_COMPRESSOR;
struct __wt_config_item;    typedef struct __wt_config_item WT_CONFIG_ITEM;
struct __wt_config_parser;
	typedef struct __wt_config_parser WT_CONFIG_PARSER;
struct __wt_connection;	    typedef struct __wt_connection WT_CONNECTION;
struct __wt_cursor;	    typedef struct __wt_cursor WT_CURSOR;
struct __wt_data_source;    typedef struct __wt_data_source WT_DATA_SOURCE;
struct __wt_encryptor;	    typedef struct __wt_encryptor WT_ENCRYPTOR;
struct __wt_event_handler;  typedef struct __wt_event_handler WT_EVENT_HANDLER;
struct __wt_extension_api;  typedef struct __wt_extension_api WT_EXTENSION_API;
struct __wt_extractor;	    typedef struct __wt_extractor WT_EXTRACTOR;
struct __wt_item;	    typedef struct __wt_item WT_ITEM;
struct __wt_lsn;	    typedef struct __wt_lsn WT_LSN;
struct __wt_session;	    typedef struct __wt_session WT_SESSION;

#if defined(SWIGJAVA)
#define	WT_HANDLE_NULLABLE(typename)	typename##_NULLABLE
#define	WT_HANDLE_CLOSED(typename)	typename##_CLOSED
typedef WT_CURSOR			WT_CURSOR_NULLABLE;
typedef WT_CURSOR			WT_CURSOR_CLOSED;
typedef WT_SESSION			WT_SESSION_CLOSED;
typedef WT_CONNECTION			WT_CONNECTION_CLOSED;
#elif !defined(DOXYGEN)
#define	WT_HANDLE_NULLABLE(typename)	typename
#define	WT_HANDLE_CLOSED(typename)	typename
#endif

/*!
 * A raw item of data to be managed, including a pointer to the data and a
 * length.
 *
 * WT_ITEM structures do not need to be cleared before use.
 */
struct __wt_item {
	/*!
	 * The memory reference of the data item.
	 *
	 * For items returned by a WT_CURSOR, the pointer is only valid until
	 * the next operation on that cursor.  Applications that need to keep
	 * an item across multiple cursor operations must make a copy.
	 */
	const void *data;

	/*!
	 * The number of bytes in the data item.
	 *
	 * The maximum length of a single column stored in a table is not fixed
	 * (as it partially depends on the underlying file configuration), but
	 * is always a small number of bytes less than 4GB.
	 */
	size_t size;

#ifndef DOXYGEN
#define	WT_ITEM_ALIGNED					0x00000001
#define	WT_ITEM_INUSE					0x00000002
	/* This appears in the middle of the struct to avoid padding. */
	/*! Object flags (internal use). */
	uint32_t flags;

	/*! Managed memory chunk (internal use). */
	void *mem;
	/*! Managed memory size (internal use). */
	size_t memsize;
#endif
};

/*
 * We rely on this structure being aligned at 64 bits by the compiler,
 * if we were paranoid we could add an unused field to ensure the padding
 * is correct.
 *
 * NOTE:  If you change the contents of this structure you must also update
 * the macros in log.h.
 */
/*!
 * A log sequence number, representing a position in the transaction log.
 */
struct __wt_lsn {
	uint32_t        file;           /*!< Log file number */
	wt_off_t        offset;         /*!< Log file offset */
};

/*!
 * The maximum packed size of a 64-bit integer.  The ::wiredtiger_struct_pack
 * function will pack single long integers into at most this many bytes.
 */
#define	WT_INTPACK64_MAXSIZE	((int)sizeof (int64_t) + 1)

/*!
 * The maximum packed size of a 32-bit integer.  The ::wiredtiger_struct_pack
 * function will pack single integers into at most this many bytes.
 */
#define	WT_INTPACK32_MAXSIZE	((int)sizeof (int32_t) + 1)

/*!
 * A WT_CURSOR handle is the interface to a cursor.
 *
 * Cursors allow data to be searched, iterated and modified, implementing the
 * CRUD (create, read, update and delete) operations.  Cursors are opened in
 * the context of a session.  If a transaction is started, cursors operate in
 * the context of the transaction until the transaction is resolved.
 *
 * Raw data is represented by key/value pairs of WT_ITEM structures, but
 * cursors can also provide access to fields within the key and value if the
 * formats are described in the WT_SESSION::create method.
 *
 * In the common case, a cursor is used to access records in a table.  However,
 * cursors can be used on subsets of tables (such as a single column or a
 * projection of multiple columns), as an interface to statistics, configuration
 * data or application-specific data sources.  See WT_SESSION::open_cursor for
 * more information.
 *
 * <b>Thread safety:</b> A WT_CURSOR handle is not usually shared between
 * threads, see @ref threads for more information.
 */
struct __wt_cursor {
	WT_SESSION *session;	/*!< The session handle for this cursor. */

	/*!
	 * The name of the data source for the cursor, matches the \c uri
	 * parameter to WT_SESSION::open_cursor used to open the cursor.
	 */
	const char *uri;

	/*!
	 * The format of the data packed into key items.  See @ref packing for
	 * details.  If not set, a default value of "u" is assumed, and
	 * applications must use WT_ITEM structures to manipulate untyped byte
	 * arrays.
	 */
	const char *key_format;

	/*!
	 * The format of the data packed into value items.  See @ref packing
	 * for details.  If not set, a default value of "u" is assumed, and
	 * applications must use WT_ITEM structures to manipulate untyped byte
	 * arrays.
	 */
	const char *value_format;

	/*!
	 * @name Data access
	 * @{
	 */
	/*!
	 * Get the key for the current record.
	 *
	 * @snippet ex_all.c Get the cursor's string key
	 *
	 * @snippet ex_all.c Get the cursor's record number key
	 *
	 * @param cursor the cursor handle
	 * @param ... pointers to hold key fields corresponding to
	 * WT_CURSOR::key_format.
	 * @errors
	 */
	int __F(get_key)(WT_CURSOR *cursor, ...);

	/*!
	 * Get the value for the current record.
	 *
	 * @snippet ex_all.c Get the cursor's string value
	 *
	 * @snippet ex_all.c Get the cursor's raw value
	 *
	 * @param cursor the cursor handle
	 * @param ... pointers to hold value fields corresponding to
	 * WT_CURSOR::value_format.
	 * @errors
	 */
	int __F(get_value)(WT_CURSOR *cursor, ...);

	/*!
	 * Set the key for the next operation.
	 *
	 * @snippet ex_all.c Set the cursor's string key
	 *
	 * @snippet ex_all.c Set the cursor's record number key
	 *
	 * @param cursor the cursor handle
	 * @param ... key fields corresponding to WT_CURSOR::key_format.
	 *
	 * If an error occurs during this operation, a flag will be set in the
	 * cursor, and the next operation to access the key will fail.  This
	 * simplifies error handling in applications.
	 */
	void __F(set_key)(WT_CURSOR *cursor, ...);

	/*!
	 * Set the value for the next operation.
	 *
	 * @snippet ex_all.c Set the cursor's string value
	 *
	 * @snippet ex_all.c Set the cursor's raw value
	 *
	 * @param cursor the cursor handle
	 * @param ... value fields corresponding to WT_CURSOR::value_format.
	 *
	 * If an error occurs during this operation, a flag will be set in the
	 * cursor, and the next operation to access the value will fail.  This
	 * simplifies error handling in applications.
	 */
	void __F(set_value)(WT_CURSOR *cursor, ...);
	/*! @} */

	/*!
	 * @name Cursor positioning
	 * @{
	 */
	/*!
	 * Return the ordering relationship between two cursors: both cursors
	 * must have the same data source and have valid keys. (When testing
	 * only for equality, WT_CURSOR::equals may be faster.)
	 *
	 * @snippet ex_all.c Cursor comparison
	 *
	 * @param cursor the cursor handle
	 * @param other another cursor handle
	 * @param comparep the status of the comparison: < 0 if
	 * <code>cursor</code> refers to a key that appears before
	 * <code>other</code>, 0 if the cursors refer to the same key,
	 * and > 0 if <code>cursor</code> refers to a key that appears after
	 * <code>other</code>.
	 * @errors
	 */
	int __F(compare)(WT_CURSOR *cursor, WT_CURSOR *other, int *comparep);

	/*!
	 * Return the ordering relationship between two cursors, testing only
	 * for equality: both cursors must have the same data source and have
	 * valid keys.
	 *
	 * @snippet ex_all.c Cursor equality
	 *
	 * @param cursor the cursor handle
	 * @param other another cursor handle
	 * @param[out] equalp the status of the comparison: 1 if the cursors
	 * refer to the same key, otherwise 0.
	 * @errors
	 */
	int __F(equals)(WT_CURSOR *cursor, WT_CURSOR *other, int *equalp);

	/*!
	 * Return the next record.
	 *
	 * @snippet ex_all.c Return the next record
	 *
	 * @param cursor the cursor handle
	 * @errors
	 */
	int __F(next)(WT_CURSOR *cursor);

	/*!
	 * Return the previous record.
	 *
	 * @snippet ex_all.c Return the previous record
	 *
	 * @param cursor the cursor handle
	 * @errors
	 */
	int __F(prev)(WT_CURSOR *cursor);

	/*!
	 * Reset the cursor. Any resources held by the cursor are released,
	 * and the cursor's key and position are no longer valid. Subsequent
	 * iterations with WT_CURSOR::next will move to the first record, or
	 * with WT_CURSOR::prev will move to the last record.
	 *
	 * In the case of a statistics cursor, resetting the cursor refreshes
	 * the statistics information returned.
	 *
	 * @snippet ex_all.c Reset the cursor
	 *
	 * @param cursor the cursor handle
	 * @errors
	 */
	int __F(reset)(WT_CURSOR *cursor);

	/*!
	 * Return the record matching the key. The key must first be set.
	 *
	 * @snippet ex_all.c Search for an exact match
	 *
	 * On success, the cursor ends positioned at the returned record; to
	 * minimize cursor resources, the WT_CURSOR::reset method should be
	 * called as soon as the record has been retrieved and the cursor no
	 * longer needs that position.
	 *
	 * @param cursor the cursor handle
	 * @errors
	 */
	int __F(search)(WT_CURSOR *cursor);

	/*!
	 * Return the record matching the key if it exists, or an adjacent
	 * record.  An adjacent record is either the smallest record larger
	 * than the key or the largest record smaller than the key (in other
	 * words, a logically adjacent key).
	 *
	 * The key must first be set.
	 *
	 * An example of a search for an exact or adjacent match:
	 *
	 * @snippet ex_all.c Search for an exact or adjacent match
	 *
	 * An example of a forward scan through the table, where all keys
	 * greater than or equal to a specified prefix are included in the
	 * scan:
	 *
	 * @snippet ex_all.c Forward scan greater than or equal
	 *
	 * An example of a backward scan through the table, where all keys
	 * less than a specified prefix are included in the scan:
	 *
	 * @snippet ex_all.c Backward scan less than
	 *
	 * On success, the cursor ends positioned at the returned record; to
	 * minimize cursor resources, the WT_CURSOR::reset method should be
	 * called as soon as the record has been retrieved and the cursor no
	 * longer needs that position.
	 *
	 * @param cursor the cursor handle
	 * @param exactp the status of the search: 0 if an exact match is
	 * found, < 0 if a smaller key is returned, > 0 if a larger key is
	 * returned
	 * @errors
	 */
	int __F(search_near)(WT_CURSOR *cursor, int *exactp);
	/*! @} */

	/*!
	 * @name Data modification
	 * @{
	 */
	/*!
	 * Insert a record and optionally update an existing record.
	 *
	 * If the cursor was configured with "overwrite=true" (the default),
	 * both the key and value must be set; if the record already exists,
	 * the key's value will be updated, otherwise, the record will be
	 * inserted.
	 *
	 * @snippet ex_all.c Insert a new record or overwrite an existing record
	 *
	 * If the cursor was not configured with "overwrite=true", both the key
	 * and value must be set and the record must not already exist; the
	 * record will be inserted.
	 *
	 * @snippet ex_all.c Insert a new record and fail if the record exists
	 *
	 * If a cursor with record number keys was configured with
	 * "append=true" (not the default), the value must be set; a new record
	 * will be appended and the record number set as the cursor key value.
	 *
	 * @snippet ex_all.c Insert a new record and assign a record number
	 *
	 * The cursor ends with no position, and a subsequent call to the
	 * WT_CURSOR::next (WT_CURSOR::prev) method will iterate from the
	 * beginning (end) of the table.
	 *
	 * Inserting a new record after the current maximum record in a
	 * fixed-length bit field column-store (that is, a store with an
	 * 'r' type key and 't' type value) may implicitly create the missing
	 * records as records with a value of 0.
	 *
	 * When loading a large amount of data into a new object, using
	 * a cursor with the \c bulk configuration string enabled and
	 * loading the data in sorted order will be much faster than doing
	 * out-of-order inserts.  See @ref tune_bulk_load for more information.
	 *
	 * The maximum length of a single column stored in a table is not fixed
	 * (as it partially depends on the underlying file configuration), but
	 * is always a small number of bytes less than 4GB.
	 *
	 * @param cursor the cursor handle
	 * @errors
	 * In particular, if \c overwrite is not configured and a record with
	 * the specified key already exists, ::WT_DUPLICATE_KEY is returned.
	 */
	int __F(insert)(WT_CURSOR *cursor);

	/*!
	 * Update an existing record and optionally insert a record.
	 *
	 * If the cursor was configured with "overwrite=true" (the default),
	 * both the key and value must be set; if the record already exists, the
	 * key's value will be updated, otherwise, the record will be inserted.
	 *
	 * @snippet ex_all.c Update an existing record or insert a new record
	 *
	 * If the cursor was not configured with "overwrite=true", both the key
	 * and value must be set and the record must already exist; the
	 * record will be updated.
	 *
	 * @snippet ex_all.c Update an existing record and fail if DNE
	 *
	 * On success, the cursor ends positioned at the modified record; to
	 * minimize cursor resources, the WT_CURSOR::reset method should be
	 * called as soon as the cursor no longer needs that position.
	 *
	 * The maximum length of a single column stored in a table is not fixed
	 * (as it partially depends on the underlying file configuration), but
	 * is always a small number of bytes less than 4GB.
	 *
	 * @param cursor the cursor handle
	 * @errors
	 * In particular, if \c overwrite is not configured and no record with
	 * the specified key exists, ::WT_NOTFOUND is returned.
	 */
	int __F(update)(WT_CURSOR *cursor);

	/*!
	 * Remove a record.
	 *
	 * If the cursor was configured with "overwrite=true" (the default),
	 * the key must be set; the key's record will be removed if it exists,
	 * no error will be returned if the record does not exist.
	 *
	 * @snippet ex_all.c Remove a record
	 *
	 * If the cursor was not configured with "overwrite=true", the key must
	 * be set and the key's record must exist; the record will be removed.
	 *
	 * @snippet ex_all.c Remove a record and fail if DNE
	 *
	 * Removing a record in a fixed-length bit field column-store
	 * (that is, a store with an 'r' type key and 't' type value) is
	 * identical to setting the record's value to 0.
	 *
	 * On success, the cursor ends positioned at the removed record; to
	 * minimize cursor resources, the WT_CURSOR::reset method should be
	 * called as soon as the cursor no longer needs that position.
	 *
	 * @param cursor the cursor handle
	 * @errors
	 * In particular, if \c overwrite is not configured and no record with
	 * the specified key exists, ::WT_NOTFOUND is returned.
	 */
	int __F(remove)(WT_CURSOR *cursor);
	/*! @} */

	/*!
	 * Close the cursor.
	 *
	 * This releases the resources associated with the cursor handle.
	 * Cursors are closed implicitly by ending the enclosing connection or
	 * closing the session in which they were opened.
	 *
	 * @snippet ex_all.c Close the cursor
	 *
	 * @param cursor the cursor handle
	 * @errors
	 */
	int __F(close)(WT_HANDLE_CLOSED(WT_CURSOR) *cursor);

	/*!
	 * Reconfigure the cursor.
	 *
	 * The cursor is reset.
	 *
	 * @snippet ex_all.c Reconfigure a cursor
	 *
	 * @param cursor the cursor handle
	 * @configstart{WT_CURSOR.reconfigure, see dist/api_data.py}
	 * @config{append, append the value as a new record\, creating a new
	 * record number key; valid only for cursors with record number keys., a
	 * boolean flag; default \c false.}
	 * @config{overwrite, configures whether the cursor's insert\, update
	 * and remove methods check the existing state of the record.  If \c
	 * overwrite is \c false\, WT_CURSOR::insert fails with
	 * ::WT_DUPLICATE_KEY if the record exists\, WT_CURSOR::update and
	 * WT_CURSOR::remove fail with ::WT_NOTFOUND if the record does not
	 * exist., a boolean flag; default \c true.}
	 * @configend
	 * @errors
	 */
	int __F(reconfigure)(WT_CURSOR *cursor, const char *config);

	/*
	 * Protected fields, only to be used by cursor implementations.
	 */
#if !defined(SWIG) && !defined(DOXYGEN)
	/*
	 * !!!
	 * Explicit representations of structures from queue.h.
	 * TAILQ_ENTRY(wt_cursor) q;
	 */
	struct {
		WT_CURSOR *tqe_next;
		WT_CURSOR **tqe_prev;
	} q;				/* Linked list of WT_CURSORs. */

	uint64_t recno;			/* Record number, normal and raw mode */
	uint8_t raw_recno_buf[WT_INTPACK64_MAXSIZE];

	void	*json_private;		/* JSON specific storage */
	void	*lang_private;		/* Language specific private storage */

	WT_ITEM key, value;
	int saved_err;			/* Saved error in set_{key,value}. */
	/*
	 * URI used internally, may differ from the URI provided by the
	 * user on open.
	 */
	const char *internal_uri;

#define	WT_CURSTD_APPEND	0x00001
#define	WT_CURSTD_BULK		0x00002
#define	WT_CURSTD_DUMP_HEX	0x00004
#define	WT_CURSTD_DUMP_JSON	0x00008
#define	WT_CURSTD_DUMP_PRINT	0x00010
#define	WT_CURSTD_KEY_EXT	0x00020	/* Key points out of the tree. */
#define	WT_CURSTD_KEY_INT	0x00040	/* Key points into the tree. */
#define	WT_CURSTD_KEY_SET	(WT_CURSTD_KEY_EXT | WT_CURSTD_KEY_INT)
<<<<<<< HEAD
#define	WT_CURSTD_META_INUSE	0x00080
#define	WT_CURSTD_OPEN		0x00100
#define	WT_CURSTD_OVERWRITE	0x00200
#define	WT_CURSTD_RAW		0x00400
#define	WT_CURSTD_VALUE_EXT	0x00800	/* Value points out of the tree. */
#define	WT_CURSTD_VALUE_INT	0x01000	/* Value points into the tree. */
=======
#define	WT_CURSTD_JOINED	0x0080
#define	WT_CURSTD_OPEN		0x0100
#define	WT_CURSTD_OVERWRITE	0x0200
#define	WT_CURSTD_RAW		0x0400
#define	WT_CURSTD_VALUE_EXT	0x0800	/* Value points out of the tree. */
#define	WT_CURSTD_VALUE_INT	0x1000	/* Value points into the tree. */
>>>>>>> e731ef8a
#define	WT_CURSTD_VALUE_SET	(WT_CURSTD_VALUE_EXT | WT_CURSTD_VALUE_INT)

	uint32_t flags;
#endif
};

/*! Asynchronous operation types. */
typedef enum {
	WT_AOP_NONE=0,	/*!< No operation type set */
	WT_AOP_COMPACT, /*!< WT_ASYNC_OP::compact */
	WT_AOP_INSERT,	/*!< WT_ASYNC_OP::insert */
	WT_AOP_REMOVE,	/*!< WT_ASYNC_OP::remove */
	WT_AOP_SEARCH,	/*!< WT_ASYNC_OP::search */
	WT_AOP_UPDATE	/*!< WT_ASYNC_OP::update */
} WT_ASYNC_OPTYPE;

/*!
 * A WT_ASYNC_OP handle is the interface to an asynchronous operation.
 *
 * An asynchronous operation describes a data manipulation to be performed
 * asynchronously by a WiredTiger worker thread.  These operations implement
 * the CRUD (create, read, update and delete) operations.  Each operation
 * is a self-contained work unit.  The operation will be performed in the
 * context of the worker thread's session.  Each operation is performed
 * within the context of a transaction.  The application is notified of its
 * completion with a callback.  The transaction is resolved once the callback
 * returns.
 *
 * The table referenced in an operation must already exist.
 *
 * Raw data is represented by key/value pairs of WT_ITEM structures, but
 * operations can also provide access to fields within the key and value if
 * the formats are described in the WT_SESSION::create method.
 *
 * <b>Thread safety:</b> A WT_ASYNC_OP handle may not be shared between
 * threads, see @ref threads for more information.
 */
struct __wt_async_op {
	/*! The connection for this operation. */
	WT_CONNECTION *connection;

	/*!
	 * The format of the data packed into key items.  See @ref packing for
	 * details.  If not set, a default value of "u" is assumed, and
	 * applications must use WT_ITEM structures to manipulate untyped byte
	 * arrays.
	 */
	const char *key_format;

	/*!
	 * The format of the data packed into value items.  See @ref packing
	 * for details.  If not set, a default value of "u" is assumed, and
	 * applications must use WT_ITEM structures to manipulate untyped byte
	 * arrays.
	 */
	const char *value_format;

	/*
	 * Don't expose app_private to non-C language bindings - they have
	 * their own way to attach data to an operation.
	 */
#if !defined(SWIG)
	/*!
	 * A location for applications to store information that will be
	 * available in the callback from an async operation.
	 */
	void *app_private;
#endif

	/*!
	 * @name Data access
	 * @{
	 */
	/*!
	 * Invoke the underlying WT_CURSOR::get_key method; see that method
	 * for configuration, return and error values.
	 *
	 * @param op the operation handle
	 * @returns as described for WT_CURSOR::get_key
	 */
	int __F(get_key)(WT_ASYNC_OP *op, ...);

	/*!
	 * Invoke the underlying WT_CURSOR::get_value method; see that method
	 * for configuration, return and error values.
	 *
	 * @param op the operation handle
	 * @returns as described for WT_CURSOR::get_value
	 */
	int __F(get_value)(WT_ASYNC_OP *op, ...);

	/*!
	 * Invoke the underlying WT_CURSOR::set_key method; see that method
	 * for configuration, return and error values.
	 *
	 * @param op the operation handle
	 */
	void __F(set_key)(WT_ASYNC_OP *op, ...);

	/*!
	 * Invoke the underlying WT_CURSOR::set_value method; see that method
	 * for configuration, return and error values.
	 *
	 * @param op the operation handle
	 */
	void __F(set_value)(WT_ASYNC_OP *op, ...);
	/*! @} */

	/*!
	 * @name Positioning
	 * @{
	 */
	/*!
	 * Invoke the underlying WT_CURSOR::search method; see that method
	 * for configuration, return and error values.
	 *
	 * @param op the operation handle
	 * @returns via the callback as described for WT_CURSOR::search
	 */
	int __F(search)(WT_ASYNC_OP *op);
	/*! @} */

	/*!
	 * @name Data modification
	 * @{
	 */
	/*!
	 * Invoke the underlying WT_CURSOR::insert method; see that method
	 * for configuration, return and error values.
	 *
	 * @param op the operation handle
	 * @returns via the callback as described for WT_CURSOR::insert
	 */
	int __F(insert)(WT_ASYNC_OP *op);

	/*!
	 * Invoke the underlying WT_CURSOR::update method; see that method
	 * for configuration, return and error values.
	 *
	 * @param op the operation handle
	 * @returns via the callback as described for WT_CURSOR::update
	 */
	int __F(update)(WT_ASYNC_OP *op);

	/*!
	 * Invoke the underlying WT_CURSOR::remove method; see that method
	 * for configuration, return and error values.
	 *
	 * @param op the operation handle
	 * @returns via the callback as described for WT_CURSOR::remove
	 */
	int __F(remove)(WT_ASYNC_OP *op);
	/*! @} */

	/*!
	 * @name Table operations
	 * @{
	 */
	/*!
	 * Invoke the underlying WT_SESSION::compact method; see that method
	 * for configuration, return and error values.
	 *
	 * @param op the operation handle
	 * @returns via the callback as described for WT_SESSION::compact
	 */
	int __F(compact)(WT_ASYNC_OP *op);
	/*! @} */

	/*!
	 * Get the unique identifier for this operation.
	 *
	 * @snippet ex_async.c async get identifier
	 *
	 * @param op the operation handle
	 * @returns the id of the operation
	 */
	uint64_t __F(get_id)(WT_ASYNC_OP *op);

	/*!
	 * Get the type for this operation.
	 *
	 * @snippet ex_async.c async get type
	 *
	 * @param op the operation handle
	 * @returns the ::WT_ASYNC_OPTYPE of the operation
	 */
	WT_ASYNC_OPTYPE __F(get_type)(WT_ASYNC_OP *op);

	/*
	 * Protected fields, only to be used by internal implementation.
	 * Everything we need for maintaining the key/value is part of
	 * a cursor.  So, include one here so that we can use the cursor
	 * functions to manage them.
	 */
#if !defined(SWIG) && !defined(DOXYGEN)
	WT_CURSOR	c;
#endif
};

/*!
 * All data operations are performed in the context of a WT_SESSION.  This
 * encapsulates the thread and transactional context of the operation.
 *
 * <b>Thread safety:</b> A WT_SESSION handle is not usually shared between
 * threads, see @ref threads for more information.
 */
struct __wt_session {
	/*! The connection for this session. */
	WT_CONNECTION *connection;

	/*
	 * Don't expose app_private to non-C language bindings - they have
	 * their own way to attach data to an operation.
	 */
#if !defined(SWIG)
	/*!
	 * A location for applications to store information that will be
	 * available in callbacks taking a WT_SESSION handle.
	 */
	void *app_private;
#endif

	/*!
	 * Close the session handle.
	 *
	 * This will release the resources associated with the session handle,
	 * including rolling back any active transactions and closing any
	 * cursors that remain open in the session.
	 *
	 * @snippet ex_all.c Close a session
	 *
	 * @param session the session handle
	 * @configempty{WT_SESSION.close, see dist/api_data.py}
	 * @errors
	 */
	int __F(close)(WT_HANDLE_CLOSED(WT_SESSION) *session,
	    const char *config);

	/*!
	 * Reconfigure a session handle.
	 *
	 * @snippet ex_all.c Reconfigure a session
	 *
	 * WT_SESSION::reconfigure will fail if a transaction is in progress
	 * in the session.
	 *
	 * All cursors are reset.
	 *
	 * @param session the session handle
	 * @configstart{WT_SESSION.reconfigure, see dist/api_data.py}
	 * @config{isolation, the default isolation level for operations in this
	 * session., a string\, chosen from the following options: \c
	 * "read-uncommitted"\, \c "read-committed"\, \c "snapshot"; default \c
	 * read-committed.}
	 * @configend
	 * @errors
	 */
	int __F(reconfigure)(WT_SESSION *session, const char *config);

	/*!
	 * Return information about an error as a string.
	 *
	 * @snippet ex_all.c Display an error thread safe
	 *
	 * @param session the session handle
	 * @param error a return value from a WiredTiger function
	 * @returns a string representation of the error
	 */
	const char *__F(strerror)(WT_SESSION *session, int error);

	/*!
	 * @name Cursor handles
	 * @{
	 */

	/*!
	 * Open a new cursor on a data source or duplicate an existing cursor.
	 *
	 * @snippet ex_all.c Open a cursor
	 *
	 * An existing cursor can be duplicated by passing it as the \c to_dup
	 * parameter and setting the \c uri parameter to \c NULL:
	 *
	 * @snippet ex_all.c Duplicate a cursor
	 *
	 * Cursors being duplicated must have a key set, and successfully
	 * duplicated cursors are positioned at the same place in the data
	 * source as the original.
	 *
	 * Cursor handles should be discarded by calling WT_CURSOR::close.
	 *
	 * Cursors capable of supporting transactional operations operate in the
	 * context of the current transaction, if any.
	 *
	 * WT_SESSION::rollback_transaction implicitly resets all cursors.
	 *
	 * Cursors are relatively light-weight objects but may hold references
	 * to heavier-weight objects; applications should re-use cursors when
	 * possible, but instantiating new cursors is not so expensive that
	 * applications need to cache cursors at all cost.
	 *
	 * @param session the session handle
	 * @param uri the data source on which the cursor operates; cursors
	 *  are usually opened on tables, however, cursors can be opened on
	 *  any data source, regardless of whether it is ultimately stored
	 *  in a table.  Some cursor types may have limited functionality
	 *  (for example, they may be read-only or not support transactional
	 *  updates).  See @ref data_sources for more information.
	 *  <br>
	 *  @copydoc doc_cursor_types
	 * @param to_dup a cursor to duplicate
	 * @configstart{WT_SESSION.open_cursor, see dist/api_data.py}
	 * @config{append, append the value as a new record\, creating a new
	 * record number key; valid only for cursors with record number keys., a
	 * boolean flag; default \c false.}
	 * @config{bulk, configure the cursor for bulk-loading\, a fast\,
	 * initial load path (see @ref tune_bulk_load for more information).
	 * Bulk-load may only be used for newly created objects and cursors
	 * configured for bulk-load only support the WT_CURSOR::insert and
	 * WT_CURSOR::close methods.  When bulk-loading row-store objects\, keys
	 * must be loaded in sorted order.  The value is usually a true/false
	 * flag; when bulk-loading fixed-length column store objects\, the
	 * special value \c bitmap allows chunks of a memory resident bitmap to
	 * be loaded directly into a file by passing a \c WT_ITEM to
	 * WT_CURSOR::set_value where the \c size field indicates the number of
	 * records in the bitmap (as specified by the object's \c value_format
	 * configuration). Bulk-loaded bitmap values must end on a byte boundary
	 * relative to the bit count (except for the last set of values
	 * loaded)., a string; default \c false.}
	 * @config{checkpoint, the name of a checkpoint to open (the reserved
	 * name "WiredTigerCheckpoint" opens the most recent internal checkpoint
	 * taken for the object). The cursor does not support data
	 * modification., a string; default empty.}
	 * @config{dump, configure the cursor for dump format inputs and
	 * outputs: "hex" selects a simple hexadecimal format\, "json" selects a
	 * JSON format with each record formatted as fields named by column
	 * names if available\, and "print" selects a format where only
	 * non-printing characters are hexadecimal encoded.  These formats are
	 * compatible with the @ref util_dump and @ref util_load commands., a
	 * string\, chosen from the following options: \c "hex"\, \c "json"\, \c
	 * "print"; default empty.}
	 * @config{next_random, configure the cursor to return a pseudo-random
	 * record from the object; valid only for row-store cursors.  Cursors
	 * configured with \c next_random=true only support the WT_CURSOR::next
	 * and WT_CURSOR::close methods.  See @ref cursor_random for details., a
	 * boolean flag; default \c false.}
	 * @config{overwrite, configures whether the cursor's insert\, update
	 * and remove methods check the existing state of the record.  If \c
	 * overwrite is \c false\, WT_CURSOR::insert fails with
	 * ::WT_DUPLICATE_KEY if the record exists\, WT_CURSOR::update and
	 * WT_CURSOR::remove fail with ::WT_NOTFOUND if the record does not
	 * exist., a boolean flag; default \c true.}
	 * @config{raw, ignore the encodings for the key and value\, manage data
	 * as if the formats were \c "u". See @ref cursor_raw for details., a
	 * boolean flag; default \c false.}
	 * @config{readonly, only query operations are supported by this cursor.
	 * An error is returned if a modification is attempted using the cursor.
	 * The default is false for all cursor types except for log and metadata
	 * cursors., a boolean flag; default \c false.}
	 * @config{statistics, Specify the statistics to be gathered.  Choosing
	 * "all" gathers statistics regardless of cost and may include
	 * traversing on-disk files; "fast" gathers a subset of relatively
	 * inexpensive statistics.  The selection must agree with the database
	 * \c statistics configuration specified to ::wiredtiger_open or
	 * WT_CONNECTION::reconfigure.  For example\, "all" or "fast" can be
	 * configured when the database is configured with "all"\, but the
	 * cursor open will fail if "all" is specified when the database is
	 * configured with "fast"\, and the cursor open will fail in all cases
	 * when the database is configured with "none". If "size" is
	 * configured\, only the underlying size of the object on disk is filled
	 * in and the object is not opened.  If \c statistics is not
	 * configured\, the default configuration is the database configuration.
	 * The "clear" configuration resets statistics after gathering them\,
	 * where appropriate (for example\, a cache size statistic is not
	 * cleared\, while the count of cursor insert operations will be
	 * cleared). See @ref statistics for more information., a list\, with
	 * values chosen from the following options: \c "all"\, \c "fast"\, \c
	 * "clear"\, \c "size"; default empty.}
	 * @config{target, if non-empty\, backup the list of objects; valid only
	 * for a backup data source., a list of strings; default empty.}
	 * @configend
	 * @param[out] cursorp a pointer to the newly opened cursor
	 * @errors
	 */
	int __F(open_cursor)(WT_SESSION *session,
	    const char *uri, WT_HANDLE_NULLABLE(WT_CURSOR) *to_dup,
	    const char *config, WT_CURSOR **cursorp);
	/*! @} */

	/*!
	 * @name Table operations
	 * @{
	 */
	/*!
	 * Create a table, column group, index or file.
	 *
	 * @snippet ex_all.c Create a table
	 *
	 * @param session the session handle
	 * @param name the URI of the object to create, such as
	 * \c "table:stock". For a description of URI formats
	 * see @ref data_sources.
	 * @configstart{WT_SESSION.create, see dist/api_data.py}
	 * @config{allocation_size, the file unit allocation size\, in bytes\,
	 * must a power-of-two; smaller values decrease the file space required
	 * by overflow items\, and the default value of 4KB is a good choice
	 * absent requirements from the operating system or storage device., an
	 * integer between 512B and 128MB; default \c 4KB.}
	 * @config{app_metadata, application-owned metadata for this object., a
	 * string; default empty.}
	 * @config{block_allocation, configure block allocation.  Permitted
	 * values are \c "first" or \c "best"; the \c "first" configuration uses
	 * a first-available algorithm during block allocation\, the \c "best"
	 * configuration uses a best-fit algorithm., a string\, chosen from the
	 * following options: \c "first"\, \c "best"; default \c best.}
	 * @config{block_compressor, configure a compressor for file blocks.
	 * Permitted values are \c "none" or custom compression engine name
	 * created with WT_CONNECTION::add_compressor.  If WiredTiger has
	 * builtin support for \c "bzip2"\, \c "snappy"\, \c "lz4" or \c "zlib"
	 * compression\, these names are also available.  See @ref compression
	 * for more information., a string; default \c none.}
	 * @config{cache_resident, do not ever evict the object's pages from
	 * cache.  Not compatible with LSM tables; see @ref
	 * tuning_cache_resident for more information., a boolean flag; default
	 * \c false.}
	 * @config{checksum, configure block checksums; permitted values are
	 * <code>on</code> (checksum all blocks)\, <code>off</code> (checksum no
	 * blocks) and <code>uncompresssed</code> (checksum only blocks which
	 * are not compressed for any reason). The \c uncompressed setting is
	 * for applications which can rely on decompression to fail if a block
	 * has been corrupted., a string\, chosen from the following options: \c
	 * "on"\, \c "off"\, \c "uncompressed"; default \c uncompressed.}
	 * @config{colgroups, comma-separated list of names of column groups.
	 * Each column group is stored separately\, keyed by the primary key of
	 * the table.  If no column groups are specified\, all columns are
	 * stored together in a single file.  All value columns in the table
	 * must appear in at least one column group.  Each column group must be
	 * created with a separate call to WT_SESSION::create., a list of
	 * strings; default empty.}
	 * @config{collator, configure custom collation for keys.  Permitted
	 * values are \c "none" or a custom collator name created with
	 * WT_CONNECTION::add_collator., a string; default \c none.}
	 * @config{columns, list of the column names.  Comma-separated list of
	 * the form <code>(column[\,...])</code>. For tables\, the number of
	 * entries must match the total number of values in \c key_format and \c
	 * value_format.  For colgroups and indices\, all column names must
	 * appear in the list of columns for the table., a list of strings;
	 * default empty.}
	 * @config{dictionary, the maximum number of unique values remembered in
	 * the Btree row-store leaf page value dictionary; see @ref
	 * file_formats_compression for more information., an integer greater
	 * than or equal to 0; default \c 0.}
	 * @config{encryption = (, configure an encryptor for file blocks.  When
	 * a table is created\, its encryptor is not implicitly used for any
	 * related indices or column groups., a set of related configuration
	 * options defined below.}
	 * @config{&nbsp;&nbsp;&nbsp;&nbsp;keyid, An
	 * identifier that identifies a unique instance of the encryptor.  It is
	 * stored in clear text\, and thus is available when the wiredtiger
	 * database is reopened.  On the first use of a (name\, keyid)
	 * combination\, the WT_ENCRYPTOR::customize function is called with the
	 * keyid as an argument., a string; default empty.}
	 * @config{&nbsp;&nbsp;&nbsp;&nbsp;name, Permitted values are \c "none"
	 * or custom encryption engine name created with
	 * WT_CONNECTION::add_encryptor.  See @ref encryption for more
	 * information., a string; default \c none.}
	 * @config{ ),,}
	 * @config{exclusive, fail if the object exists.  When false (the
	 * default)\, if the object exists\, check that its settings match the
	 * specified configuration., a boolean flag; default \c false.}
	 * @config{extractor, configure custom extractor for indices.  Permitted
	 * values are \c "none" or an extractor name created with
	 * WT_CONNECTION::add_extractor., a string; default \c none.}
	 * @config{format, the file format., a string\, chosen from the
	 * following options: \c "btree"; default \c btree.}
	 * @config{huffman_key, configure Huffman encoding for keys.  Permitted
	 * values are \c "none"\, \c "english"\, \c "utf8<file>" or \c
	 * "utf16<file>". See @ref huffman for more information., a string;
	 * default \c none.}
	 * @config{huffman_value, configure Huffman encoding for values.
	 * Permitted values are \c "none"\, \c "english"\, \c "utf8<file>" or \c
	 * "utf16<file>". See @ref huffman for more information., a string;
	 * default \c none.}
	 * @config{immutable, configure the index to be immutable - that is an
	 * index is not changed by any update to a record in the table., a
	 * boolean flag; default \c false.}
	 * @config{internal_key_max, the largest key stored in an internal
	 * node\, in bytes.  If set\, keys larger than the specified size are
	 * stored as overflow items (which may require additional I/O to
	 * access). The default and the maximum allowed value are both one-tenth
	 * the size of a newly split internal page., an integer greater than or
	 * equal to 0; default \c 0.}
	 * @config{internal_key_truncate, configure internal key truncation\,
	 * discarding unnecessary trailing bytes on internal keys (ignored for
	 * custom collators)., a boolean flag; default \c true.}
	 * @config{internal_page_max, the maximum page size for internal nodes\,
	 * in bytes; the size must be a multiple of the allocation size and is
	 * significant for applications wanting to avoid excessive L2 cache
	 * misses while searching the tree.  The page maximum is the bytes of
	 * uncompressed data\, that is\, the limit is applied before any block
	 * compression is done., an integer between 512B and 512MB; default \c
	 * 4KB.}
	 * @config{key_format, the format of the data packed into key items.
	 * See @ref schema_format_types for details.  By default\, the
	 * key_format is \c 'u' and applications use WT_ITEM structures to
	 * manipulate raw byte arrays.  By default\, records are stored in
	 * row-store files: keys of type \c 'r' are record numbers and records
	 * referenced by record number are stored in column-store files., a
	 * format string; default \c u.}
	 * @config{leaf_key_max, the largest key stored in a leaf node\, in
	 * bytes.  If set\, keys larger than the specified size are stored as
	 * overflow items (which may require additional I/O to access). The
	 * default value is one-tenth the size of a newly split leaf page., an
	 * integer greater than or equal to 0; default \c 0.}
	 * @config{leaf_page_max, the maximum page size for leaf nodes\, in
	 * bytes; the size must be a multiple of the allocation size\, and is
	 * significant for applications wanting to maximize sequential data
	 * transfer from a storage device.  The page maximum is the bytes of
	 * uncompressed data\, that is\, the limit is applied before any block
	 * compression is done., an integer between 512B and 512MB; default \c
	 * 32KB.}
	 * @config{leaf_value_max, the largest value stored in a leaf node\, in
	 * bytes.  If set\, values larger than the specified size are stored as
	 * overflow items (which may require additional I/O to access). If the
	 * size is larger than the maximum leaf page size\, the page size is
	 * temporarily ignored when large values are written.  The default is
	 * one-half the size of a newly split leaf page., an integer greater
	 * than or equal to 0; default \c 0.}
	 * @config{log = (, the transaction log configuration for this object.
	 * Only valid if log is enabled in ::wiredtiger_open., a set of related
	 * configuration options defined below.}
	 * @config{&nbsp;&nbsp;&nbsp;&nbsp;enabled, if false\, this object has
	 * checkpoint-level durability., a boolean flag; default \c true.}
	 * @config{ ),,}
	 * @config{lsm = (, options only relevant for LSM data sources., a set
	 * of related configuration options defined below.}
	 * @config{&nbsp;&nbsp;&nbsp;&nbsp;auto_throttle, Throttle inserts into
	 * LSM trees if flushing to disk isn't keeping up., a boolean flag;
	 * default \c true.}
	 * @config{&nbsp;&nbsp;&nbsp;&nbsp;bloom, create bloom
	 * filters on LSM tree chunks as they are merged., a boolean flag;
	 * default \c true.}
	 * @config{&nbsp;&nbsp;&nbsp;&nbsp;bloom_bit_count,
	 * the number of bits used per item for LSM bloom filters., an integer
	 * between 2 and 1000; default \c 16.}
	 * @config{&nbsp;&nbsp;&nbsp;&nbsp;bloom_config, config string used when
	 * creating Bloom filter files\, passed to WT_SESSION::create., a
	 * string; default empty.}
	 * @config{&nbsp;&nbsp;&nbsp;&nbsp;bloom_hash_count, the number of hash
	 * values per item used for LSM bloom filters., an integer between 2 and
	 * 100; default \c 8.}
	 * @config{&nbsp;&nbsp;&nbsp;&nbsp;bloom_oldest,
	 * create a bloom filter on the oldest LSM tree chunk.  Only supported
	 * if bloom filters are enabled., a boolean flag; default \c false.}
	 * @config{&nbsp;&nbsp;&nbsp;&nbsp;chunk_count_limit, the maximum number
	 * of chunks to allow in an LSM tree.  This option automatically times
	 * out old data.  As new chunks are added old chunks will be removed.
	 * Enabling this option disables LSM background merges., an integer;
	 * default \c 0.}
	 * @config{&nbsp;&nbsp;&nbsp;&nbsp;chunk_max, the maximum
	 * size a single chunk can be.  Chunks larger than this size are not
	 * considered for further merges.  This is a soft limit\, and chunks
	 * larger than this value can be created.  Must be larger than
	 * chunk_size., an integer between 100MB and 10TB; default \c 5GB.}
	 * @config{&nbsp;&nbsp;&nbsp;&nbsp;chunk_size, the maximum size of the
	 * in-memory chunk of an LSM tree.  This limit is soft - it is possible
	 * for chunks to be temporarily larger than this value.  This overrides
	 * the \c memory_page_max setting., an integer between 512K and 500MB;
	 * default \c 10MB.}
	 * @config{&nbsp;&nbsp;&nbsp;&nbsp;merge_max, the
	 * maximum number of chunks to include in a merge operation., an integer
	 * between 2 and 100; default \c 15.}
	 * @config{&nbsp;&nbsp;&nbsp;&nbsp;merge_min, the minimum number of
	 * chunks to include in a merge operation.  If set to 0 or 1 half the
	 * value of merge_max is used., an integer no more than 100; default \c
	 * 0.}
	 * @config{ ),,}
	 * @config{memory_page_max, the maximum size a page can grow to in
	 * memory before being reconciled to disk.  The specified size will be
	 * adjusted to a lower bound of <code>50 * leaf_page_max</code>\, and an
	 * upper bound of <code>cache_size / 2</code>. This limit is soft - it
	 * is possible for pages to be temporarily larger than this value.  This
	 * setting is ignored for LSM trees\, see \c chunk_size., an integer
	 * between 512B and 10TB; default \c 5MB.}
	 * @config{os_cache_dirty_max, maximum dirty system buffer cache usage\,
	 * in bytes.  If non-zero\, schedule writes for dirty blocks belonging
	 * to this object in the system buffer cache after that many bytes from
	 * this object are written into the buffer cache., an integer greater
	 * than or equal to 0; default \c 0.}
	 * @config{os_cache_max, maximum system buffer cache usage\, in bytes.
	 * If non-zero\, evict object blocks from the system buffer cache after
	 * that many bytes from this object are read or written into the buffer
	 * cache., an integer greater than or equal to 0; default \c 0.}
	 * @config{prefix_compression, configure prefix compression on row-store
	 * leaf pages., a boolean flag; default \c false.}
	 * @config{prefix_compression_min, minimum gain before prefix
	 * compression will be used on row-store leaf pages., an integer greater
	 * than or equal to 0; default \c 4.}
	 * @config{split_pct, the Btree page split size as a percentage of the
	 * maximum Btree page size\, that is\, when a Btree page is split\, it
	 * will be split into smaller pages\, where each page is the specified
	 * percentage of the maximum Btree page size., an integer between 25 and
	 * 100; default \c 75.}
	 * @config{type, set the type of data source used to store a column
	 * group\, index or simple table.  By default\, a \c "file:" URI is
	 * derived from the object name.  The \c type configuration can be used
	 * to switch to a different data source\, such as LSM or an extension
	 * configured by the application., a string; default \c file.}
	 * @config{value_format, the format of the data packed into value items.
	 * See @ref schema_format_types for details.  By default\, the
	 * value_format is \c 'u' and applications use a WT_ITEM structure to
	 * manipulate raw byte arrays.  Value items of type 't' are bitfields\,
	 * and when configured with record number type keys\, will be stored
	 * using a fixed-length store., a format string; default \c u.}
	 * @configend
	 * @errors
	 */
	int __F(create)(WT_SESSION *session,
	    const char *name, const char *config);

	/*!
	 * Compact a live row- or column-store btree or LSM tree.
	 *
	 * @snippet ex_all.c Compact a table
	 *
	 * @param session the session handle
	 * @param name the URI of the object to compact, such as
	 * \c "table:stock"
	 * @configstart{WT_SESSION.compact, see dist/api_data.py}
	 * @config{timeout, maximum amount of time to allow for compact in
	 * seconds.  The actual amount of time spent in compact may exceed the
	 * configured value.  A value of zero disables the timeout., an integer;
	 * default \c 1200.}
	 * @configend
	 * @errors
	 */
	int __F(compact)(WT_SESSION *session,
	    const char *name, const char *config);

	/*!
	 * Drop (delete) an object.
	 *
	 * @snippet ex_all.c Drop a table
	 *
	 * @param session the session handle
	 * @param name the URI of the object to drop, such as \c "table:stock"
	 * @configstart{WT_SESSION.drop, see dist/api_data.py}
	 * @config{force, return success if the object does not exist., a
	 * boolean flag; default \c false.}
	 * @config{remove_files, should the underlying files be removed?., a
	 * boolean flag; default \c true.}
	 * @configend
	 * @ebusy_errors
	 */
	int __F(drop)(WT_SESSION *session,
	    const char *name, const char *config);

	/*!
	 * Join a join cursor with a reference cursor.
	 *
	 * @snippet ex_schema.c Join cursors
	 *
	 * @param session the session handle
	 * @param join_cursor a cursor that was opened using a
	 * \c "join:" URI. It may not have been used for any operations
	 * other than other join calls.
	 * @param ref_cursor either an index cursor having the same base table
	 * as the join_cursor, or a table cursor open on the same base table.
	 * The ref_cursor must be positioned.
	 *
	 * The ref_cursor limits the results seen by iterating the
	 * join_cursor to table items referred to by the key in this
	 * index. The set of keys referred to is modified by the compare
	 * config option.
	 *
	 * Multiple join calls builds up a set of ref_cursors, and the
	 * results seen by iteration are the intersection of the cursor
	 * ranges participating in the join.
	 *
	 * After the join call completes, the ref_cursor cursor may not be
	 * used for any purpose other than get_key and get_value. Any other
	 * cursor method (e.g. next, prev,close) will fail. When the
	 * join_cursor is closed, the ref_cursor is made available for
	 * general use again. The application should close ref_cursor when
	 * finished with it, although not before the join_cursor is closed.
	 *
	 * @configstart{WT_SESSION.join, see dist/api_data.py}
	 * @config{bloom_bit_count, the number of bits used per item for the
	 * bloom filter., an integer between 2 and 1000; default \c 16.}
	 * @config{bloom_hash_count, the number of hash values per item for the
	 * bloom filter., an integer between 2 and 100; default \c 8.}
	 * @config{compare, modifies the set of items to be returned so that the
	 * index key satisfies the given comparison relative to the key set in
	 * this cursor., a string\, chosen from the following options: \c "eq"\,
	 * \c "ge"\, \c "gt"\, \c "le"\, \c "lt"; default \c "eq".}
	 * @config{count, set an approximate count of the elements that would be
	 * included in the join.  This is used in sizing the bloom filter\, and
	 * also influences evaluation order for cursors in the join.  When the
	 * count is equal for multiple bloom filters in a composition of joins\,
	 * the bloom filter may be shared., an integer; default \c .}
	 * @config{strategy, when set to bloom\, a bloom filter is created and
	 * populated for this index.  This has an up front cost but may reduce
	 * the number of accesses to the main table when iterating the joined
	 * cursor.  The bloom setting requires that count be set., a string\,
	 * chosen from the following options: \c "bloom"\, \c "default"; default
	 * empty.}
	 * @configend
	 * @errors
	 */
	int __F(join)(WT_SESSION *session, WT_CURSOR *join_cursor,
	    WT_CURSOR *ref_cursor, const char *config);

	/*!
	 * Flush the log.
	 *
	 * @param session the session handle
	 * @configstart{WT_SESSION.log_flush, see dist/api_data.py}
	 * @config{sync, forcibly flush the log and wait for it to achieve the
	 * synchronization level specified.  The \c background setting initiates
	 * a background synchronization intended to be used with a later call to
	 * WT_SESSION::transaction_sync.  The \c off setting forces any buffered
	 * log records to be written to the file system.  The \c on setting
	 * forces log records to be written to the storage device., a string\,
	 * chosen from the following options: \c "background"\, \c "off"\, \c
	 * "on"; default \c on.}
	 * @configend
	 * @errors
	 */
	int __F(log_flush)(WT_SESSION *session, const char *config);

	/*!
	 * Insert a ::WT_LOGREC_MESSAGE type record in the database log files
	 * (the database must be configured for logging when this method is
	 * called).
	 *
	 * @param session the session handle
	 * @param fmt a printf format specifier
	 * @errors
	 */
	int __F(log_printf)(WT_SESSION *session, const char *fmt, ...);

	/*!
	 * Rename an object.
	 *
	 * @snippet ex_all.c Rename a table
	 *
	 * @param session the session handle
	 * @param uri the current URI of the object, such as \c "table:old"
	 * @param newuri the new URI of the object, such as \c "table:new"
	 * @configempty{WT_SESSION.rename, see dist/api_data.py}
	 * @ebusy_errors
	 */
	int __F(rename)(WT_SESSION *session,
	    const char *uri, const char *newuri, const char *config);

	/*!
	 * Reset the session handle.
	 *
	 * This will reset all cursors associated with this session and clear
	 * any buffers that each cursor held. After this the buffers associated
	 * with the session will be discarded. The session can be re-used
	 * immediately after this call returns. If a transaction is running on
	 * this session, then this call will take no action and return a busy
	 * error.
	 *
	 * @snippet ex_all.c Reset the session
	 *
	 * @param session the session handle
	 * @ebusy_errors
	 */
	int __F(reset)(WT_SESSION *session);

	/*!
	 * Salvage a file or table
	 *
	 * Salvage rebuilds the file, or files of which a table is comprised,
	 * discarding any corrupted file blocks.
	 *
	 * Previously deleted records may re-appear, and inserted records may
	 * disappear, when salvage is done, so salvage should not be run
	 * unless it is known to be necessary.  Normally, salvage should be
	 * called after a file or table has been corrupted, as reported by the
	 * WT_SESSION::verify method.
	 *
	 * Files are rebuilt in place, the salvage method overwrites the
	 * existing files.
	 *
	 * @snippet ex_all.c Salvage a table
	 *
	 * @param session the session handle
	 * @param name the URI of the file or table to salvage
	 * @configstart{WT_SESSION.salvage, see dist/api_data.py}
	 * @config{force, force salvage even of files that do not appear to be
	 * WiredTiger files., a boolean flag; default \c false.}
	 * @configend
	 * @ebusy_errors
	 */
	int __F(salvage)(WT_SESSION *session,
	    const char *name, const char *config);

	/*!
	 * Truncate a file, table or cursor range.
	 *
	 * Truncate a file or table.
	 * @snippet ex_all.c Truncate a table
	 *
	 * Truncate a cursor range.  When truncating based on a cursor position,
	 * it is not required the cursor reference a record in the object, only
	 * that the key be set.  This allows applications to discard portions of
	 * the object name space without knowing exactly what records the object
	 * contains.
	 * @snippet ex_all.c Truncate a range
	 *
	 * @param session the session handle
	 * @param name the URI of the file or table to truncate
	 * @param start optional cursor marking the first record discarded;
	 * if <code>NULL</code>, the truncate starts from the beginning of
	 * the object
	 * @param stop optional cursor marking the last record discarded;
	 * if <code>NULL</code>, the truncate continues to the end of the
	 * object
	 * @configempty{WT_SESSION.truncate, see dist/api_data.py}
	 * @ebusy_errors
	 */
	int __F(truncate)(WT_SESSION *session,
	    const char *name,
	    WT_HANDLE_NULLABLE(WT_CURSOR) *start,
	    WT_HANDLE_NULLABLE(WT_CURSOR) *stop,
	    const char *config);

	/*!
	 * Upgrade a file or table.
	 *
	 * Upgrade upgrades a file or table, if upgrade is required.
	 *
	 * @snippet ex_all.c Upgrade a table
	 *
	 * @param session the session handle
	 * @param name the URI of the file or table to upgrade
	 * @configempty{WT_SESSION.upgrade, see dist/api_data.py}
	 * @ebusy_errors
	 */
	int __F(upgrade)(WT_SESSION *session,
	    const char *name, const char *config);

	/*!
	 * Verify a file or table.
	 *
	 * Verify reports if a file, or the files of which a table is
	 * comprised, have been corrupted.  The WT_SESSION::salvage method
	 * can be used to repair a corrupted file,
	 *
	 * @snippet ex_all.c Verify a table
	 *
	 * @param session the session handle
	 * @param name the URI of the file or table to verify
	 * @configstart{WT_SESSION.verify, see dist/api_data.py}
	 * @config{dump_address, Display addresses and page types as pages are
	 * verified\, using the application's message handler\, intended for
	 * debugging., a boolean flag; default \c false.}
	 * @config{dump_blocks, Display the contents of on-disk blocks as they
	 * are verified\, using the application's message handler\, intended for
	 * debugging., a boolean flag; default \c false.}
	 * @config{dump_offsets, Display the contents of specific on-disk
	 * blocks\, using the application's message handler\, intended for
	 * debugging., a list of strings; default empty.}
	 * @config{dump_pages, Display the contents of in-memory pages as they
	 * are verified\, using the application's message handler\, intended for
	 * debugging., a boolean flag; default \c false.}
	 * @config{dump_shape, Display the shape of the tree after
	 * verification\, using the application's message handler\, intended for
	 * debugging., a boolean flag; default \c false.}
	 * @config{strict, Treat any verification problem as an error; by
	 * default\, verify will warn\, but not fail\, in the case of errors
	 * that won't affect future behavior (for example\, a leaked block)., a
	 * boolean flag; default \c false.}
	 * @configend
	 * @ebusy_errors
	 */
	int __F(verify)(WT_SESSION *session,
	    const char *name, const char *config);
	/*! @} */

	/*!
	 * @name Transactions
	 * @{
	 */
	/*!
	 * Start a transaction in this session.
	 *
	 * The transaction remains active until ended by
	 * WT_SESSION::commit_transaction or WT_SESSION::rollback_transaction.
	 * Operations performed on cursors capable of supporting transactional
	 * operations that are already open in this session, or which are opened
	 * before the transaction ends, will operate in the context of the
	 * transaction.
	 *
	 * WT_SESSION::begin_transaction will fail if a transaction is already
	 * in progress in the session.
	 *
	 * @snippet ex_all.c transaction commit/rollback
	 *
	 * @param session the session handle
	 * @configstart{WT_SESSION.begin_transaction, see dist/api_data.py}
	 * @config{isolation, the isolation level for this transaction; defaults
	 * to the session's isolation level., a string\, chosen from the
	 * following options: \c "read-uncommitted"\, \c "read-committed"\, \c
	 * "snapshot"; default empty.}
	 * @config{name, name of the transaction for tracing and debugging., a
	 * string; default empty.}
	 * @config{priority, priority of the transaction for resolving
	 * conflicts.  Transactions with higher values are less likely to
	 * abort., an integer between -100 and 100; default \c 0.}
	 * @config{snapshot, use a named\, in-memory snapshot\, see @ref
	 * transaction_named_snapshots., a string; default empty.}
	 * @config{sync, whether to sync log records when the transaction
	 * commits\, inherited from ::wiredtiger_open \c transaction_sync., a
	 * boolean flag; default empty.}
	 * @configend
	 * @errors
	 */
	int __F(begin_transaction)(WT_SESSION *session, const char *config);

	/*!
	 * Commit the current transaction.
	 *
	 * A transaction must be in progress when this method is called.
	 *
	 * If WT_SESSION::commit_transaction returns an error, the transaction
	 * was rolled back, not committed.
	 *
	 * @snippet ex_all.c transaction commit/rollback
	 *
	 * @param session the session handle
	 * @configstart{WT_SESSION.commit_transaction, see dist/api_data.py}
	 * @config{sync, override whether to sync log records when the
	 * transaction commits\, inherited from ::wiredtiger_open \c
	 * transaction_sync.  The \c background setting initiates a background
	 * synchronization intended to be used with a later call to
	 * WT_SESSION::transaction_sync.  The \c off setting does not wait for
	 * record to be written or synchronized.  The \c on setting forces log
	 * records to be written to the storage device., a string\, chosen from
	 * the following options: \c "background"\, \c "off"\, \c "on"; default
	 * empty.}
	 * @configend
	 * @errors
	 */
	int __F(commit_transaction)(WT_SESSION *session, const char *config);

	/*!
	 * Roll back the current transaction.
	 *
	 * A transaction must be in progress when this method is called.
	 *
	 * All cursors are reset.
	 *
	 * @snippet ex_all.c transaction commit/rollback
	 *
	 * @param session the session handle
	 * @configempty{WT_SESSION.rollback_transaction, see dist/api_data.py}
	 * @errors
	 */
	int __F(rollback_transaction)(WT_SESSION *session, const char *config);

	/*!
	 * Write a transactionally consistent snapshot of a database or set of
	 * objects.  The checkpoint includes all transactions committed before
	 * the checkpoint starts.  Additionally, checkpoints may optionally be
	 * discarded.
	 *
	 * @snippet ex_all.c Checkpoint examples
	 *
	 * @param session the session handle
	 * @configstart{WT_SESSION.checkpoint, see dist/api_data.py}
	 * @config{drop, specify a list of checkpoints to drop.  The list may
	 * additionally contain one of the following keys: \c "from=all" to drop
	 * all checkpoints\, \c "from=<checkpoint>" to drop all checkpoints
	 * after and including the named checkpoint\, or \c "to=<checkpoint>" to
	 * drop all checkpoints before and including the named checkpoint.
	 * Checkpoints cannot be dropped while a hot backup is in progress or if
	 * open in a cursor., a list of strings; default empty.}
	 * @config{force, by default\, checkpoints may be skipped if the
	 * underlying object has not been modified\, this option forces the
	 * checkpoint., a boolean flag; default \c false.}
	 * @config{name, if set\, specify a name for the checkpoint (note that
	 * checkpoints including LSM trees may not be named)., a string; default
	 * empty.}
	 * @config{target, if non-empty\, checkpoint the list of objects., a
	 * list of strings; default empty.}
	 * @configend
	 * @errors
	 */
	int __F(checkpoint)(WT_SESSION *session, const char *config);

	/*!
	 * Manage named snapshot transactions. Use this API to create and drop
	 * named snapshots. Named snapshot transactions can be accessed via
	 * WT_CURSOR::open. See @ref transaction_named_snapshots.
	 *
	 * @snippet ex_all.c Snapshot examples
	 *
	 * @param session the session handle
	 * @configstart{WT_SESSION.snapshot, see dist/api_data.py}
	 * @config{drop = (, if non-empty\, specifies which snapshots to drop.
	 * Where a group of snapshots are being dropped\, the order is based on
	 * snapshot creation order not alphanumeric name order., a set of
	 * related configuration options defined below.}
	 * @config{&nbsp;&nbsp;&nbsp;&nbsp;all, drop all named snapshots., a
	 * boolean flag; default \c false.}
	 * @config{&nbsp;&nbsp;&nbsp;&nbsp;before, drop all snapshots up to but
	 * not including the specified name., a string; default empty.}
	 * @config{&nbsp;&nbsp;&nbsp;&nbsp;names, drop specific named
	 * snapshots., a list of strings; default empty.}
	 * @config{&nbsp;&nbsp;&nbsp;&nbsp;to, drop all snapshots up to and
	 * including the specified name., a string; default empty.}
	 * @config{
	 * ),,}
	 * @config{name, specify a name for the snapshot., a string; default
	 * empty.}
	 * @configend
	 * @errors
	 */
	int __F(snapshot)(WT_SESSION *session, const char *config);

	/*!
	 * Return the transaction ID range pinned by the session handle.
	 *
	 * The ID range is approximate and is calculated based on the oldest
	 * ID needed for the active transaction in this session, compared
	 * to the newest transaction in the system.
	 *
	 * @snippet ex_all.c transaction pinned range
	 *
	 * @param session the session handle
	 * @param[out] range the range of IDs pinned by this session. Zero if
	 * there is no active transaction.
	 * @errors
	 */
	int __F(transaction_pinned_range)(WT_SESSION* session, uint64_t *range);

	/*!
	 * Wait for a transaction to become synchronized.  This method is
	 * only useful when ::wiredtiger_open is configured with the
	 * \c transaction_sync setting disabled.  This method must be called
	 * when no transactions are active in the session.
	 *
	 * @snippet ex_all.c Transaction sync
	 *
	 * @param session the session handle
	 * @configstart{WT_SESSION.transaction_sync, see dist/api_data.py}
	 * @config{timeout_ms, maximum amount of time to wait for background
	 * sync to complete in milliseconds.  A value of zero disables the
	 * timeout and returns immediately., an integer; default \c 1200000.}
	 * @configend
	 * @errors
	 */
	int __F(transaction_sync)(WT_SESSION *session, const char *config);
	/*! @} */
};

/*!
 * A connection to a WiredTiger database.  The connection may be opened within
 * the same address space as the caller or accessed over a socket connection.
 *
 * Most applications will open a single connection to a database for each
 * process.  The first process to open a connection to a database will access
 * the database in its own address space.  Subsequent connections (if allowed)
 * will communicate with the first process over a socket connection to perform
 * their operations.
 *
 * <b>Thread safety:</b> A WT_CONNECTION handle may be shared between threads,
 * see @ref threads for more information.
 */
struct __wt_connection {
	/*!
	 * @name Async operation handles
	 * @{
	 */
	/*!
	 * Wait for all outstanding operations to complete.
	 *
	 * @snippet ex_async.c async flush
	 *
	 * @param connection the connection handle
	 * @errors
	 */
	int __F(async_flush)(WT_CONNECTION *connection);

	/*!
	 * Return an async operation handle
	 *
	 * @snippet ex_async.c async handle allocation
	 *
	 * @param connection the connection handle
	 * @param uri the connection handle
	 * @configstart{WT_CONNECTION.async_new_op, see dist/api_data.py}
	 * @config{append, append the value as a new record\, creating a new
	 * record number key; valid only for operations with record number
	 * keys., a boolean flag; default \c false.}
	 * @config{overwrite, configures whether the cursor's insert\, update
	 * and remove methods check the existing state of the record.  If \c
	 * overwrite is \c false\, WT_CURSOR::insert fails with
	 * ::WT_DUPLICATE_KEY if the record exists\, WT_CURSOR::update and
	 * WT_CURSOR::remove fail with ::WT_NOTFOUND if the record does not
	 * exist., a boolean flag; default \c true.}
	 * @config{raw, ignore the encodings for the key and value\, manage data
	 * as if the formats were \c "u". See @ref cursor_raw for details., a
	 * boolean flag; default \c false.}
	 * @config{timeout, maximum amount of time to allow for compact in
	 * seconds.  The actual amount of time spent in compact may exceed the
	 * configured value.  A value of zero disables the timeout., an integer;
	 * default \c 1200.}
	 * @configend
	 * @param callback the operation callback
	 * @param[out] asyncopp the new op handle
	 * @errors
	 * If there are no available handles, \c EBUSY is returned.
	 */
	int __F(async_new_op)(WT_CONNECTION *connection,
	    const char *uri, const char *config, WT_ASYNC_CALLBACK *callback,
	    WT_ASYNC_OP **asyncopp);
	/*! @} */

	/*!
	 * Close a connection.
	 *
	 * Any open sessions will be closed.
	 *
	 * @snippet ex_all.c Close a connection
	 *
	 * @param connection the connection handle
	 * @configstart{WT_CONNECTION.close, see dist/api_data.py}
	 * @config{leak_memory, don't free memory during close., a boolean flag;
	 * default \c false.}
	 * @configend
	 * @errors
	 */
	int __F(close)(WT_HANDLE_CLOSED(WT_CONNECTION) *connection,
	    const char *config);

	/*!
	 * Reconfigure a connection handle.
	 *
	 * @snippet ex_all.c Reconfigure a connection
	 *
	 * @param connection the connection handle
	 * @configstart{WT_CONNECTION.reconfigure, see dist/api_data.py}
	 * @config{async = (, asynchronous operations configuration options., a
	 * set of related configuration options defined below.}
	 * @config{&nbsp;&nbsp;&nbsp;&nbsp;enabled, enable asynchronous
	 * operation., a boolean flag; default \c false.}
	 * @config{&nbsp;&nbsp;&nbsp;&nbsp;ops_max, maximum number of expected
	 * simultaneous asynchronous operations., an integer between 1 and 4096;
	 * default \c 1024.}
	 * @config{&nbsp;&nbsp;&nbsp;&nbsp;threads, the number
	 * of worker threads to service asynchronous requests.  Each worker
	 * thread uses a session from the configured session_max., an integer
	 * between 1 and 20; default \c 2.}
	 * @config{ ),,}
	 * @config{cache_overhead, assume the heap allocator overhead is the
	 * specified percentage\, and adjust the cache usage by that amount (for
	 * example\, if there is 10GB of data in cache\, a percentage of 10
	 * means WiredTiger treats this as 11GB). This value is configurable
	 * because different heap allocators have different overhead and
	 * different workloads will have different heap allocation sizes and
	 * patterns\, therefore applications may need to adjust this value based
	 * on allocator choice and behavior in measured workloads., an integer
	 * between 0 and 30; default \c 8.}
	 * @config{cache_size, maximum heap memory to allocate for the cache.  A
	 * database should configure either \c cache_size or \c shared_cache but
	 * not both., an integer between 1MB and 10TB; default \c 100MB.}
	 * @config{checkpoint = (, periodically checkpoint the database.
	 * Enabling the checkpoint server uses a session from the configured
	 * session_max., a set of related configuration options defined below.}
	 * @config{&nbsp;&nbsp;&nbsp;&nbsp;log_size, wait for this amount of log
	 * record bytes to be written to the log between each checkpoint.  A
	 * database can configure both log_size and wait to set an upper bound
	 * for checkpoints; setting this value above 0 configures periodic
	 * checkpoints., an integer between 0 and 2GB; default \c 0.}
	 * @config{&nbsp;&nbsp;&nbsp;&nbsp;name, the checkpoint name., a string;
	 * default \c "WiredTigerCheckpoint".}
	 * @config{&nbsp;&nbsp;&nbsp;&nbsp;wait, seconds to wait between each
	 * checkpoint; setting this value above 0 configures periodic
	 * checkpoints., an integer between 0 and 100000; default \c 0.}
	 * @config{ ),,}
	 * @config{error_prefix, prefix string for error messages., a string;
	 * default empty.}
	 * @config{eviction = (, eviction configuration options., a set of
	 * related configuration options defined below.}
	 * @config{&nbsp;&nbsp;&nbsp;&nbsp;threads_max, maximum number of
	 * threads WiredTiger will start to help evict pages from cache.  The
	 * number of threads started will vary depending on the current eviction
	 * load.  Each eviction worker thread uses a session from the configured
	 * session_max., an integer between 1 and 20; default \c 1.}
	 * @config{&nbsp;&nbsp;&nbsp;&nbsp;threads_min, minimum number of
	 * threads WiredTiger will start to help evict pages from cache.  The
	 * number of threads currently running will vary depending on the
	 * current eviction load., an integer between 1 and 20; default \c 1.}
	 * @config{ ),,}
	 * @config{eviction_dirty_target, continue evicting until the cache has
	 * less dirty memory than the value\, as a percentage of the total cache
	 * size.  Dirty pages will only be evicted if the cache is full enough
	 * to trigger eviction., an integer between 5 and 99; default \c 80.}
	 * @config{eviction_dirty_trigger, trigger eviction when the cache is
	 * using this much memory for dirty content\, as a percentage of the
	 * total cache size.  This setting only alters behavior if it is lower
	 * than eviction_trigger., an integer between 5 and 99; default \c 95.}
	 * @config{eviction_target, continue evicting until the cache has less
	 * total memory than the value\, as a percentage of the total cache
	 * size.  Must be less than \c eviction_trigger., an integer between 10
	 * and 99; default \c 80.}
	 * @config{eviction_trigger, trigger eviction when the cache is using
	 * this much memory\, as a percentage of the total cache size., an
	 * integer between 10 and 99; default \c 95.}
	 * @config{file_manager = (, control how file handles are managed., a
	 * set of related configuration options defined below.}
	 * @config{&nbsp;&nbsp;&nbsp;&nbsp;close_handle_minimum, number of
	 * handles open before the file manager will look for handles to close.,
	 * an integer greater than or equal to 0; default \c 250.}
	 * @config{&nbsp;&nbsp;&nbsp;&nbsp;close_idle_time, amount of time in
	 * seconds a file handle needs to be idle before attempting to close it.
	 * A setting of 0 means that idle handles are not closed., an integer
	 * between 0 and 100000; default \c 30.}
	 * @config{&nbsp;&nbsp;&nbsp;&nbsp;close_scan_interval, interval in
	 * seconds at which to check for files that are inactive and close
	 * them., an integer between 1 and 100000; default \c 10.}
	 * @config{ ),,}
	 * @config{log = (, enable logging.  Enabling logging uses three
	 * sessions from the configured session_max., a set of related
	 * configuration options defined below.}
	 * @config{&nbsp;&nbsp;&nbsp;&nbsp;archive, automatically archive
	 * unneeded log files., a boolean flag; default \c true.}
	 * @config{&nbsp;&nbsp;&nbsp;&nbsp;compressor, configure a compressor
	 * for log records.  Permitted values are \c "none" or custom
	 * compression engine name created with WT_CONNECTION::add_compressor.
	 * If WiredTiger has builtin support for \c "bzip2"\, \c "snappy"\, \c
	 * "lz4" or \c "zlib" compression\, these names are also available.  See
	 * @ref compression for more information., a string; default \c none.}
	 * @config{&nbsp;&nbsp;&nbsp;&nbsp;enabled, enable logging subsystem., a
	 * boolean flag; default \c false.}
	 * @config{&nbsp;&nbsp;&nbsp;&nbsp;file_max, the maximum size of log
	 * files., an integer between 100KB and 2GB; default \c 100MB.}
	 * @config{&nbsp;&nbsp;&nbsp;&nbsp;path, the path to a directory into
	 * which the log files are written.  If the value is not an absolute
	 * path name\, the files are created relative to the database home., a
	 * string; default empty.}
	 * @config{&nbsp;&nbsp;&nbsp;&nbsp;prealloc,
	 * pre-allocate log files., a boolean flag; default \c true.}
	 * @config{&nbsp;&nbsp;&nbsp;&nbsp;recover, run recovery or error if
	 * recovery needs to run after an unclean shutdown., a string\, chosen
	 * from the following options: \c "error"\, \c "on"; default \c on.}
	 * @config{&nbsp;&nbsp;&nbsp;&nbsp;zero_fill, manually write zeroes into
	 * log files., a boolean flag; default \c false.}
	 * @config{ ),,}
	 * @config{lsm_manager = (, configure database wide options for LSM tree
	 * management.  The LSM manager is started automatically the first time
	 * an LSM tree is opened.  The LSM manager uses a session from the
	 * configured session_max., a set of related configuration options
	 * defined below.}
	 * @config{&nbsp;&nbsp;&nbsp;&nbsp;merge, merge LSM
	 * chunks where possible., a boolean flag; default \c true.}
	 * @config{&nbsp;&nbsp;&nbsp;&nbsp;worker_thread_max, Configure a set of
	 * threads to manage merging LSM trees in the database.  Each worker
	 * thread uses a session handle from the configured session_max., an
	 * integer between 3 and 20; default \c 4.}
	 * @config{ ),,}
	 * @config{shared_cache = (, shared cache configuration options.  A
	 * database should configure either a cache_size or a shared_cache not
	 * both.  Enabling a shared cache uses a session from the configured
	 * session_max., a set of related configuration options defined below.}
	 * @config{&nbsp;&nbsp;&nbsp;&nbsp;chunk, the granularity that a shared
	 * cache is redistributed., an integer between 1MB and 10TB; default \c
	 * 10MB.}
	 * @config{&nbsp;&nbsp;&nbsp;&nbsp;name, the name of a cache that
	 * is shared between databases or \c "none" when no shared cache is
	 * configured., a string; default \c none.}
	 * @config{&nbsp;&nbsp;&nbsp;&nbsp;quota, maximum size of cache this
	 * database can be allocated from the shared cache.  Defaults to the
	 * entire shared cache size., an integer; default \c 0.}
	 * @config{&nbsp;&nbsp;&nbsp;&nbsp;reserve, amount of cache this
	 * database is guaranteed to have available from the shared cache.  This
	 * setting is per database.  Defaults to the chunk size., an integer;
	 * default \c 0.}
	 * @config{&nbsp;&nbsp;&nbsp;&nbsp;size, maximum memory
	 * to allocate for the shared cache.  Setting this will update the value
	 * if one is already set., an integer between 1MB and 10TB; default \c
	 * 500MB.}
	 * @config{ ),,}
	 * @config{statistics, Maintain database statistics\, which may impact
	 * performance.  Choosing "all" maintains all statistics regardless of
	 * cost\, "fast" maintains a subset of statistics that are relatively
	 * inexpensive\, "none" turns off all statistics.  The "clear"
	 * configuration resets statistics after they are gathered\, where
	 * appropriate (for example\, a cache size statistic is not cleared\,
	 * while the count of cursor insert operations will be cleared). When
	 * "clear" is configured for the database\, gathered statistics are
	 * reset each time a statistics cursor is used to gather statistics\, as
	 * well as each time statistics are logged using the \c statistics_log
	 * configuration.  See @ref statistics for more information., a list\,
	 * with values chosen from the following options: \c "all"\, \c "fast"\,
	 * \c "none"\, \c "clear"; default \c none.}
	 * @config{statistics_log = (, log any statistics the database is
	 * configured to maintain\, to a file.  See @ref statistics for more
	 * information.  Enabling the statistics log server uses a session from
	 * the configured session_max., a set of related configuration options
	 * defined below.}
	 * @config{&nbsp;&nbsp;&nbsp;&nbsp;on_close, log
	 * statistics on database close., a boolean flag; default \c false.}
	 * @config{&nbsp;&nbsp;&nbsp;&nbsp;path, the pathname to a file into
	 * which the log records are written\, may contain ISO C standard
	 * strftime conversion specifications.  If the value is not an absolute
	 * path name\, the file is created relative to the database home., a
	 * string; default \c "WiredTigerStat.%d.%H".}
	 * @config{&nbsp;&nbsp;&nbsp;&nbsp;sources, if non-empty\, include
	 * statistics for the list of data source URIs\, if they are open at the
	 * time of the statistics logging.  The list may include URIs matching a
	 * single data source ("table:mytable")\, or a URI matching all data
	 * sources of a particular type ("table:")., a list of strings; default
	 * empty.}
	 * @config{&nbsp;&nbsp;&nbsp;&nbsp;timestamp, a timestamp
	 * prepended to each log record\, may contain strftime conversion
	 * specifications., a string; default \c "%b %d %H:%M:%S".}
	 * @config{&nbsp;&nbsp;&nbsp;&nbsp;wait, seconds to wait between each
	 * write of the log records; setting this value above 0 configures
	 * statistics logging., an integer between 0 and 100000; default \c 0.}
	 * @config{ ),,}
	 * @config{verbose, enable messages for various events.  Only available
	 * if WiredTiger is configured with --enable-verbose.  Options are given
	 * as a list\, such as <code>"verbose=[evictserver\,read]"</code>., a
	 * list\, with values chosen from the following options: \c "api"\, \c
	 * "block"\, \c "checkpoint"\, \c "compact"\, \c "evict"\, \c
	 * "evictserver"\, \c "fileops"\, \c "log"\, \c "lsm"\, \c
	 * "lsm_manager"\, \c "metadata"\, \c "mutex"\, \c "overflow"\, \c
	 * "read"\, \c "reconcile"\, \c "recovery"\, \c "salvage"\, \c
	 * "shared_cache"\, \c "split"\, \c "temporary"\, \c "transaction"\, \c
	 * "verify"\, \c "version"\, \c "write"; default empty.}
	 * @configend
	 * @errors
	 */
	int __F(reconfigure)(WT_CONNECTION *connection, const char *config);

	/*!
	 * The home directory of the connection.
	 *
	 * @snippet ex_all.c Get the database home directory
	 *
	 * @param connection the connection handle
	 * @returns a pointer to a string naming the home directory
	 */
	const char *__F(get_home)(WT_CONNECTION *connection);

	/*!
	 * Add configuration options for a method.  See
	 * @ref custom_ds_config_add for more information.
	 *
	 * @snippet ex_all.c Configure method configuration
	 *
	 * @param connection the connection handle
	 * @param method the method being configured
	 * @param uri the object type or NULL for all object types
	 * @param config the additional configuration's name and default value
	 * @param type the additional configuration's type (must be one of
	 * \c "boolean"\, \c "int", \c "list" or \c "string")
	 * @param check the additional configuration check string, or NULL if
	 * none
	 * @errors
	 */
	int __F(configure_method)(WT_CONNECTION *connection,
	    const char *method, const char *uri,
	    const char *config, const char *type, const char *check);

	/*!
	 * Return if opening this handle created the database.
	 *
	 * @snippet ex_all.c Check if the database is newly created
	 *
	 * @param connection the connection handle
	 * @returns false (zero) if the connection existed before the call to
	 * ::wiredtiger_open, true (non-zero) if it was created by opening this
	 * handle.
	 */
	int __F(is_new)(WT_CONNECTION *connection);

	/*!
	 * @name Session handles
	 * @{
	 */
	/*!
	 * Open a session.
	 *
	 * @snippet ex_all.c Open a session
	 *
	 * @param connection the connection handle
	 * @param errhandler An error handler.  If <code>NULL</code>, the
	 * connection's error handler is used
	 * @configstart{WT_CONNECTION.open_session, see dist/api_data.py}
	 * @config{isolation, the default isolation level for operations in this
	 * session., a string\, chosen from the following options: \c
	 * "read-uncommitted"\, \c "read-committed"\, \c "snapshot"; default \c
	 * read-committed.}
	 * @configend
	 * @param[out] sessionp the new session handle
	 * @errors
	 */
	int __F(open_session)(WT_CONNECTION *connection,
	    WT_EVENT_HANDLER *errhandler, const char *config,
	    WT_SESSION **sessionp);
	/*! @} */

	/*!
	 * @name Extensions
	 * @{
	 */
	/*!
	 * Load an extension.
	 *
	 * @snippet ex_all.c Load an extension
	 *
	 * @param connection the connection handle
	 * @param path the filename of the extension module, or \c "local" to
	 * search the current application binary for the initialization
	 * function, see @ref extensions for more details.
	 * @configstart{WT_CONNECTION.load_extension, see dist/api_data.py}
	 * @config{config, configuration string passed to the entry point of the
	 * extension as its WT_CONFIG_ARG argument., a string; default empty.}
	 * @config{entry, the entry point of the extension\, called to
	 * initialize the extension when it is loaded.  The signature of the
	 * function must match ::wiredtiger_extension_init., a string; default
	 * \c wiredtiger_extension_init.}
	 * @config{terminate, an optional function in the extension that is
	 * called before the extension is unloaded during WT_CONNECTION::close.
	 * The signature of the function must match
	 * ::wiredtiger_extension_terminate., a string; default \c
	 * wiredtiger_extension_terminate.}
	 * @configend
	 * @errors
	 */
	int __F(load_extension)(WT_CONNECTION *connection,
	    const char *path, const char *config);

	/*!
	 * Add a custom data source.  See @ref custom_data_sources for more
	 * information.
	 *
	 * The application must first implement the WT_DATA_SOURCE interface
	 * and then register the implementation with WiredTiger:
	 *
	 * @snippet ex_data_source.c WT_DATA_SOURCE register
	 *
	 * @param connection the connection handle
	 * @param prefix the URI prefix for this data source, e.g., "file:"
	 * @param data_source the application-supplied implementation of
	 *	WT_DATA_SOURCE to manage this data source.
	 * @configempty{WT_CONNECTION.add_data_source, see dist/api_data.py}
	 * @errors
	 */
	int __F(add_data_source)(WT_CONNECTION *connection, const char *prefix,
	    WT_DATA_SOURCE *data_source, const char *config);

	/*!
	 * Add a custom collation function.
	 *
	 * The application must first implement the WT_COLLATOR interface and
	 * then register the implementation with WiredTiger:
	 *
	 * @snippet ex_all.c WT_COLLATOR register
	 *
	 * @param connection the connection handle
	 * @param name the name of the collation to be used in calls to
	 * 	WT_SESSION::create, may not be \c "none"
	 * @param collator the application-supplied collation handler
	 * @configempty{WT_CONNECTION.add_collator, see dist/api_data.py}
	 * @errors
	 */
	int __F(add_collator)(WT_CONNECTION *connection,
	    const char *name, WT_COLLATOR *collator, const char *config);

	/*!
	 * Add a compression function.
	 *
	 * The application must first implement the WT_COMPRESSOR interface
	 * and then register the implementation with WiredTiger:
	 *
	 * @snippet nop_compress.c WT_COMPRESSOR initialization structure
	 *
	 * @snippet nop_compress.c WT_COMPRESSOR initialization function
	 *
	 * @param connection the connection handle
	 * @param name the name of the compression function to be used in calls
	 *	to WT_SESSION::create, may not be \c "none"
	 * @param compressor the application-supplied compression handler
	 * @configempty{WT_CONNECTION.add_compressor, see dist/api_data.py}
	 * @errors
	 */
	int __F(add_compressor)(WT_CONNECTION *connection,
	    const char *name, WT_COMPRESSOR *compressor, const char *config);

	/*!
	 * Add an encryption function.
	 *
	 * The application must first implement the WT_ENCRYPTOR interface
	 * and then register the implementation with WiredTiger:
	 *
	 * @snippet nop_encrypt.c WT_ENCRYPTOR initialization structure
	 *
	 * @snippet nop_encrypt.c WT_ENCRYPTOR initialization function
	 *
	 * @param connection the connection handle
	 * @param name the name of the encryption function to be used in calls
	 *	to WT_SESSION::create, may not be \c "none"
	 * @param encryptor the application-supplied encryption handler
	 * @configempty{WT_CONNECTION.add_encryptor, see dist/api_data.py}
	 * @errors
	 */
	int __F(add_encryptor)(WT_CONNECTION *connection,
	    const char *name, WT_ENCRYPTOR *encryptor, const char *config);

	/*!
	 * Add a custom extractor for index keys or column groups.
	 *
	 * The application must first implement the WT_EXTRACTOR interface and
	 * then register the implementation with WiredTiger:
	 *
	 * @snippet ex_all.c WT_EXTRACTOR register
	 *
	 * @param connection the connection handle
	 * @param name the name of the extractor to be used in calls to
	 * 	WT_SESSION::create, may not be \c "none"
	 * @param extractor the application-supplied extractor
	 * @configempty{WT_CONNECTION.add_extractor, see dist/api_data.py}
	 * @errors
	 */
	int __F(add_extractor)(WT_CONNECTION *connection, const char *name,
	    WT_EXTRACTOR *extractor, const char *config);

	/*!
	 * Return a reference to the WiredTiger extension functions.
	 *
	 * @snippet ex_data_source.c WT_EXTENSION_API declaration
	 *
	 * @param wt_conn the WT_CONNECTION handle
	 * @returns a reference to a WT_EXTENSION_API structure.
	 */
	WT_EXTENSION_API *__F(get_extension_api)(WT_CONNECTION *wt_conn);
	/*! @} */
};

/*!
 * Open a connection to a database.
 *
 * @snippet ex_all.c Open a connection
 *
 * @param home The path to the database home directory.  See @ref home
 * for more information.
 * @param errhandler An error handler.  If <code>NULL</code>, a builtin error
 * handler is installed that writes error messages to stderr
 * @configstart{wiredtiger_open, see dist/api_data.py}
 * @config{async = (, asynchronous operations configuration options., a set of
 * related configuration options defined below.}
 * @config{&nbsp;&nbsp;&nbsp;&nbsp;enabled, enable asynchronous operation., a
 * boolean flag; default \c false.}
 * @config{&nbsp;&nbsp;&nbsp;&nbsp;ops_max,
 * maximum number of expected simultaneous asynchronous operations., an integer
 * between 1 and 4096; default \c 1024.}
 * @config{&nbsp;&nbsp;&nbsp;&nbsp;threads, the number of worker threads to
 * service asynchronous requests.  Each worker thread uses a session from the
 * configured session_max., an integer between 1 and 20; default \c 2.}
 * @config{
 * ),,}
 * @config{buffer_alignment, in-memory alignment (in bytes) for buffers used for
 * I/O. The default value of -1 indicates a platform-specific alignment value
 * should be used (4KB on Linux systems when direct I/O is configured\, zero
 * elsewhere)., an integer between -1 and 1MB; default \c -1.}
 * @config{cache_overhead, assume the heap allocator overhead is the specified
 * percentage\, and adjust the cache usage by that amount (for example\, if
 * there is 10GB of data in cache\, a percentage of 10 means WiredTiger treats
 * this as 11GB). This value is configurable because different heap allocators
 * have different overhead and different workloads will have different heap
 * allocation sizes and patterns\, therefore applications may need to adjust
 * this value based on allocator choice and behavior in measured workloads., an
 * integer between 0 and 30; default \c 8.}
 * @config{cache_size, maximum heap memory to allocate for the cache.  A
 * database should configure either \c cache_size or \c shared_cache but not
 * both., an integer between 1MB and 10TB; default \c 100MB.}
 * @config{checkpoint = (, periodically checkpoint the database.  Enabling the
 * checkpoint server uses a session from the configured session_max., a set of
 * related configuration options defined below.}
 * @config{&nbsp;&nbsp;&nbsp;&nbsp;log_size, wait for this amount of log record
 * bytes to be written to the log between each checkpoint.  A database can
 * configure both log_size and wait to set an upper bound for checkpoints;
 * setting this value above 0 configures periodic checkpoints., an integer
 * between 0 and 2GB; default \c 0.}
 * @config{&nbsp;&nbsp;&nbsp;&nbsp;name, the
 * checkpoint name., a string; default \c "WiredTigerCheckpoint".}
 * @config{&nbsp;&nbsp;&nbsp;&nbsp;wait, seconds to wait between each
 * checkpoint; setting this value above 0 configures periodic checkpoints., an
 * integer between 0 and 100000; default \c 0.}
 * @config{ ),,}
 * @config{checkpoint_sync, flush files to stable storage when closing or
 * writing checkpoints., a boolean flag; default \c true.}
 * @config{config_base, write the base configuration file if creating the
 * database.  If \c false in the config passed directly to ::wiredtiger_open\,
 * will ignore any existing base configuration file in addition to not creating
 * one.  See @ref config_base for more information., a boolean flag; default \c
 * true.}
 * @config{create, create the database if it does not exist., a boolean flag;
 * default \c false.}
 * @config{direct_io, Use \c O_DIRECT on POSIX systems\, and \c
 * FILE_FLAG_NO_BUFFERING on Windows to access files.  Options are given as a
 * list\, such as <code>"direct_io=[data]"</code>. Configuring \c direct_io
 * requires care\, see @ref tuning_system_buffer_cache_direct_io for important
 * warnings.  Including \c "data" will cause WiredTiger data files to use direct
 * I/O\, including \c "log" will cause WiredTiger log files to use direct I/O\,
 * and including \c "checkpoint" will cause WiredTiger data files opened at a
 * checkpoint (i.e: read only) to use direct I/O. \c direct_io should be
 * combined with \c write_through to get the equivalent of \c O_DIRECT on
 * Windows., a list\, with values chosen from the following options: \c
 * "checkpoint"\, \c "data"\, \c "log"; default empty.}
 * @config{encryption = (, configure an encryptor for system wide metadata and
 * logs.  If a system wide encryptor is set\, it is also used for encrypting
 * data files and tables\, unless encryption configuration is explicitly set for
 * them when they are created with WT_SESSION::create., a set of related
 * configuration options defined below.}
 * @config{&nbsp;&nbsp;&nbsp;&nbsp;keyid,
 * An identifier that identifies a unique instance of the encryptor.  It is
 * stored in clear text\, and thus is available when the wiredtiger database is
 * reopened.  On the first use of a (name\, keyid) combination\, the
 * WT_ENCRYPTOR::customize function is called with the keyid as an argument., a
 * string; default empty.}
 * @config{&nbsp;&nbsp;&nbsp;&nbsp;name, Permitted
 * values are \c "none" or custom encryption engine name created with
 * WT_CONNECTION::add_encryptor.  See @ref encryption for more information., a
 * string; default \c none.}
 * @config{&nbsp;&nbsp;&nbsp;&nbsp;secretkey, A string
 * that is passed to the WT_ENCRYPTOR::customize function.  It is never stored
 * in clear text\, so must be given to any subsequent ::wiredtiger_open calls to
 * reopen the database.  It must also be provided to any "wt" commands used with
 * this database., a string; default empty.}
 * @config{ ),,}
 * @config{error_prefix, prefix string for error messages., a string; default
 * empty.}
 * @config{eviction = (, eviction configuration options., a set of related
 * configuration options defined below.}
 * @config{&nbsp;&nbsp;&nbsp;&nbsp;threads_max, maximum number of threads
 * WiredTiger will start to help evict pages from cache.  The number of threads
 * started will vary depending on the current eviction load.  Each eviction
 * worker thread uses a session from the configured session_max., an integer
 * between 1 and 20; default \c 1.}
 * @config{&nbsp;&nbsp;&nbsp;&nbsp;threads_min,
 * minimum number of threads WiredTiger will start to help evict pages from
 * cache.  The number of threads currently running will vary depending on the
 * current eviction load., an integer between 1 and 20; default \c 1.}
 * @config{
 * ),,}
 * @config{eviction_dirty_target, continue evicting until the cache has less
 * dirty memory than the value\, as a percentage of the total cache size.  Dirty
 * pages will only be evicted if the cache is full enough to trigger eviction.,
 * an integer between 5 and 99; default \c 80.}
 * @config{eviction_dirty_trigger, trigger eviction when the cache is using this
 * much memory for dirty content\, as a percentage of the total cache size.
 * This setting only alters behavior if it is lower than eviction_trigger., an
 * integer between 5 and 99; default \c 95.}
 * @config{eviction_target, continue evicting until the cache has less total
 * memory than the value\, as a percentage of the total cache size.  Must be
 * less than \c eviction_trigger., an integer between 10 and 99; default \c 80.}
 * @config{eviction_trigger, trigger eviction when the cache is using this much
 * memory\, as a percentage of the total cache size., an integer between 10 and
 * 99; default \c 95.}
 * @config{exclusive, fail if the database already exists\, generally used with
 * the \c create option., a boolean flag; default \c false.}
 * @config{extensions, list of shared library extensions to load (using dlopen).
 * Any values specified to an library extension are passed to
 * WT_CONNECTION::load_extension as the \c config parameter (for example\,
 * <code>extensions=(/path/ext.so={entry=my_entry})</code>)., a list of strings;
 * default empty.}
 * @config{file_extend, file extension configuration.  If set\, extend files of
 * the set type in allocations of the set size\, instead of a block at a time as
 * each new block is written.  For example\,
 * <code>file_extend=(data=16MB)</code>., a list\, with values chosen from the
 * following options: \c "data"\, \c "log"; default empty.}
 * @config{file_manager = (, control how file handles are managed., a set of
 * related configuration options defined below.}
 * @config{&nbsp;&nbsp;&nbsp;&nbsp;close_handle_minimum, number of handles open
 * before the file manager will look for handles to close., an integer greater
 * than or equal to 0; default \c 250.}
 * @config{&nbsp;&nbsp;&nbsp;&nbsp;close_idle_time, amount of time in seconds a
 * file handle needs to be idle before attempting to close it.  A setting of 0
 * means that idle handles are not closed., an integer between 0 and 100000;
 * default \c 30.}
 * @config{&nbsp;&nbsp;&nbsp;&nbsp;close_scan_interval, interval
 * in seconds at which to check for files that are inactive and close them., an
 * integer between 1 and 100000; default \c 10.}
 * @config{ ),,}
 * @config{hazard_max, maximum number of simultaneous hazard pointers per
 * session handle., an integer greater than or equal to 15; default \c 1000.}
 * @config{log = (, enable logging.  Enabling logging uses three sessions from
 * the configured session_max., a set of related configuration options defined
 * below.}
 * @config{&nbsp;&nbsp;&nbsp;&nbsp;archive, automatically archive
 * unneeded log files., a boolean flag; default \c true.}
 * @config{&nbsp;&nbsp;&nbsp;&nbsp;compressor, configure a compressor for log
 * records.  Permitted values are \c "none" or custom compression engine name
 * created with WT_CONNECTION::add_compressor.  If WiredTiger has builtin
 * support for \c "bzip2"\, \c "snappy"\, \c "lz4" or \c "zlib" compression\,
 * these names are also available.  See @ref compression for more information.,
 * a string; default \c none.}
 * @config{&nbsp;&nbsp;&nbsp;&nbsp;enabled, enable
 * logging subsystem., a boolean flag; default \c false.}
 * @config{&nbsp;&nbsp;&nbsp;&nbsp;file_max, the maximum size of log files., an
 * integer between 100KB and 2GB; default \c 100MB.}
 * @config{&nbsp;&nbsp;&nbsp;&nbsp;path, the path to a directory into which the
 * log files are written.  If the value is not an absolute path name\, the files
 * are created relative to the database home., a string; default empty.}
 * @config{&nbsp;&nbsp;&nbsp;&nbsp;prealloc, pre-allocate log files., a boolean
 * flag; default \c true.}
 * @config{&nbsp;&nbsp;&nbsp;&nbsp;recover, run recovery
 * or error if recovery needs to run after an unclean shutdown., a string\,
 * chosen from the following options: \c "error"\, \c "on"; default \c on.}
 * @config{&nbsp;&nbsp;&nbsp;&nbsp;zero_fill, manually write zeroes into log
 * files., a boolean flag; default \c false.}
 * @config{ ),,}
 * @config{lsm_manager = (, configure database wide options for LSM tree
 * management.  The LSM manager is started automatically the first time an LSM
 * tree is opened.  The LSM manager uses a session from the configured
 * session_max., a set of related configuration options defined below.}
 * @config{&nbsp;&nbsp;&nbsp;&nbsp;merge, merge LSM chunks where possible., a
 * boolean flag; default \c true.}
 * @config{&nbsp;&nbsp;&nbsp;&nbsp;worker_thread_max, Configure a set of threads
 * to manage merging LSM trees in the database.  Each worker thread uses a
 * session handle from the configured session_max., an integer between 3 and 20;
 * default \c 4.}
 * @config{ ),,}
 * @config{mmap, Use memory mapping to access files when possible., a boolean
 * flag; default \c true.}
 * @config{multiprocess, permit sharing between processes (will automatically
 * start an RPC server for primary processes and use RPC for secondary
 * processes). <b>Not yet supported in WiredTiger</b>., a boolean flag; default
 * \c false.}
 * @config{session_max, maximum expected number of sessions (including server
 * threads)., an integer greater than or equal to 1; default \c 100.}
 * @config{shared_cache = (, shared cache configuration options.  A database
 * should configure either a cache_size or a shared_cache not both.  Enabling a
 * shared cache uses a session from the configured session_max., a set of
 * related configuration options defined below.}
 * @config{&nbsp;&nbsp;&nbsp;&nbsp;chunk, the granularity that a shared cache is
 * redistributed., an integer between 1MB and 10TB; default \c 10MB.}
 * @config{&nbsp;&nbsp;&nbsp;&nbsp;name, the name of a cache that is shared
 * between databases or \c "none" when no shared cache is configured., a string;
 * default \c none.}
 * @config{&nbsp;&nbsp;&nbsp;&nbsp;quota, maximum size of
 * cache this database can be allocated from the shared cache.  Defaults to the
 * entire shared cache size., an integer; default \c 0.}
 * @config{&nbsp;&nbsp;&nbsp;&nbsp;reserve, amount of cache this database is
 * guaranteed to have available from the shared cache.  This setting is per
 * database.  Defaults to the chunk size., an integer; default \c 0.}
 * @config{&nbsp;&nbsp;&nbsp;&nbsp;size, maximum memory to allocate for the
 * shared cache.  Setting this will update the value if one is already set., an
 * integer between 1MB and 10TB; default \c 500MB.}
 * @config{ ),,}
 * @config{statistics, Maintain database statistics\, which may impact
 * performance.  Choosing "all" maintains all statistics regardless of cost\,
 * "fast" maintains a subset of statistics that are relatively inexpensive\,
 * "none" turns off all statistics.  The "clear" configuration resets statistics
 * after they are gathered\, where appropriate (for example\, a cache size
 * statistic is not cleared\, while the count of cursor insert operations will
 * be cleared). When "clear" is configured for the database\, gathered
 * statistics are reset each time a statistics cursor is used to gather
 * statistics\, as well as each time statistics are logged using the \c
 * statistics_log configuration.  See @ref statistics for more information., a
 * list\, with values chosen from the following options: \c "all"\, \c "fast"\,
 * \c "none"\, \c "clear"; default \c none.}
 * @config{statistics_log = (, log any statistics the database is configured to
 * maintain\, to a file.  See @ref statistics for more information.  Enabling
 * the statistics log server uses a session from the configured session_max., a
 * set of related configuration options defined below.}
 * @config{&nbsp;&nbsp;&nbsp;&nbsp;on_close, log statistics on database close.,
 * a boolean flag; default \c false.}
 * @config{&nbsp;&nbsp;&nbsp;&nbsp;path, the
 * pathname to a file into which the log records are written\, may contain ISO C
 * standard strftime conversion specifications.  If the value is not an absolute
 * path name\, the file is created relative to the database home., a string;
 * default \c "WiredTigerStat.%d.%H".}
 * @config{&nbsp;&nbsp;&nbsp;&nbsp;sources,
 * if non-empty\, include statistics for the list of data source URIs\, if they
 * are open at the time of the statistics logging.  The list may include URIs
 * matching a single data source ("table:mytable")\, or a URI matching all data
 * sources of a particular type ("table:")., a list of strings; default empty.}
 * @config{&nbsp;&nbsp;&nbsp;&nbsp;timestamp, a timestamp prepended to each log
 * record\, may contain strftime conversion specifications., a string; default
 * \c "%b %d %H:%M:%S".}
 * @config{&nbsp;&nbsp;&nbsp;&nbsp;wait, seconds to wait
 * between each write of the log records; setting this value above 0 configures
 * statistics logging., an integer between 0 and 100000; default \c 0.}
 * @config{
 * ),,}
 * @config{transaction_sync = (, how to sync log records when the transaction
 * commits., a set of related configuration options defined below.}
 * @config{&nbsp;&nbsp;&nbsp;&nbsp;enabled, whether to sync the log on every
 * commit by default\, can be overridden by the \c sync setting to
 * WT_SESSION::commit_transaction., a boolean flag; default \c false.}
 * @config{&nbsp;&nbsp;&nbsp;&nbsp;method, the method used to ensure log records
 * are stable on disk\, see @ref tune_durability for more information., a
 * string\, chosen from the following options: \c "dsync"\, \c "fsync"\, \c
 * "none"; default \c fsync.}
 * @config{ ),,}
 * @config{use_environment, use the \c WIREDTIGER_CONFIG and \c WIREDTIGER_HOME
 * environment variables if the process is not running with special privileges.
 * See @ref home for more information., a boolean flag; default \c true.}
 * @config{use_environment_priv, use the \c WIREDTIGER_CONFIG and \c
 * WIREDTIGER_HOME environment variables even if the process is running with
 * special privileges.  See @ref home for more information., a boolean flag;
 * default \c false.}
 * @config{verbose, enable messages for various events.  Only available if
 * WiredTiger is configured with --enable-verbose.  Options are given as a
 * list\, such as <code>"verbose=[evictserver\,read]"</code>., a list\, with
 * values chosen from the following options: \c "api"\, \c "block"\, \c
 * "checkpoint"\, \c "compact"\, \c "evict"\, \c "evictserver"\, \c "fileops"\,
 * \c "log"\, \c "lsm"\, \c "lsm_manager"\, \c "metadata"\, \c "mutex"\, \c
 * "overflow"\, \c "read"\, \c "reconcile"\, \c "recovery"\, \c "salvage"\, \c
 * "shared_cache"\, \c "split"\, \c "temporary"\, \c "transaction"\, \c
 * "verify"\, \c "version"\, \c "write"; default empty.}
 * @config{write_through, Use \c FILE_FLAG_WRITE_THROUGH on Windows to write to
 * files.  Ignored on non-Windows systems.  Options are given as a list\, such
 * as <code>"write_through=[data]"</code>. Configuring \c write_through requires
 * care\, see @ref tuning_system_buffer_cache_direct_io for important warnings.
 * Including \c "data" will cause WiredTiger data files to write through cache\,
 * including \c "log" will cause WiredTiger log files to write through cache.
 * \c write_through should be combined with \c direct_io to get the equivalent
 * of POSIX \c O_DIRECT on Windows., a list\, with values chosen from the
 * following options: \c "data"\, \c "log"; default empty.}
 * @configend
 * Additionally, if files named \c WiredTiger.config or \c WiredTiger.basecfg
 * appear in the WiredTiger home directory, they are read for configuration
 * values (see @ref config_file and @ref config_base for details).
 * See @ref config_order for ordering of the configuration mechanisms.
 * @param[out] connectionp A pointer to the newly opened connection handle
 * @errors
 */
int wiredtiger_open(const char *home,
    WT_EVENT_HANDLER *errhandler, const char *config,
    WT_CONNECTION **connectionp);

/*!
 * Return information about a WiredTiger error as a string, not thread-safe.
 *
 * @snippet ex_all.c Display an error
 *
 * @param error a return value from a WiredTiger call
 * @returns a string representation of the error
 */
const char *wiredtiger_strerror(int error);

#if !defined(SWIG)
/*!
 * The interface implemented by applications to accept notifications
 * of the completion of asynchronous operations.
 *
 * Applications register their implementation with WiredTiger by calling
 * WT_CONNECTION::async_new_op.
 *
 * @snippet ex_async.c async handle allocation
 */
struct __wt_async_callback {
	/*!
	 * Callback to receive completion notification.
	 *
	 * @param[in] op the operation handle
	 * @param[in] op_ret the result of the async operation
	 * @param[in] flags currently unused
	 * @returns zero for success, non-zero to indicate an error.
	 *
	 * @snippet ex_async.c async example callback implementation
	 */
	int (*notify)(WT_ASYNC_CALLBACK *cb, WT_ASYNC_OP *op,
	    int op_ret, uint32_t flags);
};
#endif

/*!
 * The interface implemented by applications to handle error, informational and
 * progress messages.  Entries set to NULL are ignored and the default handlers
 * will continue to be used.
 */
struct __wt_event_handler {
	/*!
	 * Callback to handle error messages; by default, error messages are
	 * written to the stderr stream.
	 *
	 * Errors that require the application to exit and restart will have
	 * their \c error value set to \c WT_PANIC. The application can exit
	 * immediately when \c WT_PANIC is passed to an error handler, there
	 * is no reason to return into WiredTiger.
	 *
	 * Error handler returns are not ignored: if the handler returns
	 * non-zero, the error may cause the WiredTiger function posting the
	 * event to fail, and may even cause operation or library failure.
	 *
	 * @param session the WiredTiger session handle in use when the error
	 * was generated. The handle may have been created by the application
	 * or automatically by WiredTiger.
	 * @param error a WiredTiger, C99 or POSIX error code, which can
	 * be converted to a string using ::wiredtiger_strerror
	 * @param message an error string
	 */
	int (*handle_error)(WT_EVENT_HANDLER *handler,
	    WT_SESSION *session, int error, const char *message);

	/*!
	 * Callback to handle informational messages; by default, informational
	 * messages are written to the stdout stream.
	 *
	 * Message handler returns are not ignored: if the handler returns
	 * non-zero, the error may cause the WiredTiger function posting the
	 * event to fail, and may even cause operation or library failure.
	 *
	 * @param session the WiredTiger session handle in use when the message
	 * was generated. The handle may have been created by the application
	 * or automatically by WiredTiger.
	 * @param message an informational string
	 */
	int (*handle_message)(WT_EVENT_HANDLER *handler,
	    WT_SESSION *session, const char *message);

	/*!
	 * Callback to handle progress messages; by default, no progress
	 * messages are written.
	 *
	 * Progress handler returns are not ignored: if the handler returns
	 * non-zero, the error may cause the WiredTiger function posting the
	 * event to fail, and may even cause operation or library failure.
	 *
	 * @param session the WiredTiger session handle in use when the
	 * progress message was generated. The handle may have been created by
	 * the application or automatically by WiredTiger.
	 * @param operation a string representation of the operation
	 * @param progress a counter
	 */
	int (*handle_progress)(WT_EVENT_HANDLER *handler,
	    WT_SESSION *session, const char *operation, uint64_t progress);

	/*!
	 * Callback to handle automatic close of a WiredTiger handle.
	 *
	 * Close handler returns are not ignored: if the handler returns
	 * non-zero, the error may cause the WiredTiger function posting the
	 * event to fail, and may even cause operation or library failure.
	 *
	 * @param session The session handle that is being closed if the
	 * cursor parameter is NULL.
	 * @param cursor The cursor handle that is being closed, or NULL if
	 * it is a session handle being closed.
	 */
	int (*handle_close)(WT_EVENT_HANDLER *handler,
	    WT_SESSION *session, WT_CURSOR *cursor);
};

/*!
 * @name Data packing and unpacking
 * @{
 */

/*!
 * Pack a structure into a buffer.
 *
 * See @ref packing for a description of the permitted format strings.
 *
 * @section pack_examples Packing Examples
 *
 * For example, the string <code>"iSh"</code> will pack a 32-bit integer
 * followed by a NUL-terminated string, followed by a 16-bit integer.  The
 * default, big-endian encoding will be used, with no alignment.  This could be
 * used in C as follows:
 *
 * @snippet ex_all.c Pack fields into a buffer
 *
 * Then later, the values can be unpacked as follows:
 *
 * @snippet ex_all.c Unpack fields from a buffer
 *
 * @param session the session handle
 * @param buffer a pointer to a packed byte array
 * @param size the number of valid bytes in the buffer
 * @param format the data format, see @ref packing
 * @errors
 */
int wiredtiger_struct_pack(WT_SESSION *session,
    void *buffer, size_t size, const char *format, ...);

/*!
 * Calculate the size required to pack a structure.
 *
 * Note that for variable-sized fields including variable-sized strings and
 * integers, the calculated sized merely reflects the expected sizes specified
 * in the format string itself.
 *
 * @snippet ex_all.c Get the packed size
 *
 * @param session the session handle
 * @param sizep a location where the number of bytes needed for the
 * matching call to ::wiredtiger_struct_pack is returned
 * @param format the data format, see @ref packing
 * @errors
 */
int wiredtiger_struct_size(WT_SESSION *session,
    size_t *sizep, const char *format, ...);

/*!
 * Unpack a structure from a buffer.
 *
 * Reverse of ::wiredtiger_struct_pack: gets values out of a
 * packed byte string.
 *
 * @snippet ex_all.c Unpack fields from a buffer
 *
 * @param session the session handle
 * @param buffer a pointer to a packed byte array
 * @param size the number of valid bytes in the buffer
 * @param format the data format, see @ref packing
 * @errors
 */
int wiredtiger_struct_unpack(WT_SESSION *session,
    const void *buffer, size_t size, const char *format, ...);

#if !defined(SWIG)

/*!
 * Streaming interface to packing.
 *
 * This allows applications to pack or unpack records one field at a time.
 * This is an opaque handle returned by ::wiredtiger_pack_start or
 * ::wiredtiger_unpack_start.  It must be closed with ::wiredtiger_pack_close.
 */
typedef struct __wt_pack_stream WT_PACK_STREAM;

/*!
 * Start a packing operation into a buffer with the given format string.  This
 * should be followed by a series of calls to ::wiredtiger_pack_item,
 * ::wiredtiger_pack_int, ::wiredtiger_pack_str or ::wiredtiger_pack_uint
 * to fill in the values.
 *
 * @param session the session handle
 * @param format the data format, see @ref packing
 * @param buffer a pointer to memory to hold the packed data
 * @param size the size of the buffer
 * @param[out] psp the new packing stream handle
 * @errors
 */
int wiredtiger_pack_start(WT_SESSION *session,
    const char *format, void *buffer, size_t size, WT_PACK_STREAM **psp);

/*!
 * Start an unpacking operation from a buffer with the given format string.
 * This should be followed by a series of calls to ::wiredtiger_unpack_item,
 * ::wiredtiger_unpack_int, ::wiredtiger_unpack_str or ::wiredtiger_unpack_uint
 * to retrieve the packed values.
 *
 * @param session the session handle
 * @param format the data format, see @ref packing
 * @param buffer a pointer to memory holding the packed data
 * @param size the size of the buffer
 * @param[out] psp the new packing stream handle
 * @errors
 */
int wiredtiger_unpack_start(WT_SESSION *session,
    const char *format, const void *buffer, size_t size, WT_PACK_STREAM **psp);

/*!
 * Close a packing stream.
 *
 * @param ps the packing stream handle
 * @param[out] usedp the number of bytes in the buffer used by the stream
 * @errors
 */
int wiredtiger_pack_close(WT_PACK_STREAM *ps, size_t *usedp);

/*!
 * Pack an item into a packing stream.
 *
 * @param ps the packing stream handle
 * @param item an item to pack
 * @errors
 */
int wiredtiger_pack_item(WT_PACK_STREAM *ps, WT_ITEM *item);

/*!
 * Pack a signed integer into a packing stream.
 *
 * @param ps the packing stream handle
 * @param i a signed integer to pack
 * @errors
 */
int wiredtiger_pack_int(WT_PACK_STREAM *ps, int64_t i);

/*!
 * Pack a string into a packing stream.
 *
 * @param ps the packing stream handle
 * @param s a string to pack
 * @errors
 */
int wiredtiger_pack_str(WT_PACK_STREAM *ps, const char *s);

/*!
 * Pack an unsigned integer into a packing stream.
 *
 * @param ps the packing stream handle
 * @param u an unsigned integer to pack
 * @errors
 */
int wiredtiger_pack_uint(WT_PACK_STREAM *ps, uint64_t u);

/*!
 * Unpack an item from a packing stream.
 *
 * @param ps the packing stream handle
 * @param item an item to unpack
 * @errors
 */
int wiredtiger_unpack_item(WT_PACK_STREAM *ps, WT_ITEM *item);

/*!
 * Unpack a signed integer from a packing stream.
 *
 * @param ps the packing stream handle
 * @param[out] ip the unpacked signed integer
 * @errors
 */
int wiredtiger_unpack_int(WT_PACK_STREAM *ps, int64_t *ip);

/*!
 * Unpack a string from a packing stream.
 *
 * @param ps the packing stream handle
 * @param[out] sp the unpacked string
 * @errors
 */
int wiredtiger_unpack_str(WT_PACK_STREAM *ps, const char **sp);

/*!
 * Unpack an unsigned integer from a packing stream.
 *
 * @param ps the packing stream handle
 * @param[out] up the unpacked unsigned integer
 * @errors
 */
int wiredtiger_unpack_uint(WT_PACK_STREAM *ps, uint64_t *up);
/*! @} */

/*!
 * @name Configuration strings
 * @{
 */

/*!
 * The configuration information returned by the WiredTiger configuration
 * parsing functions in the WT_EXTENSION_API and the public API.
 */
struct __wt_config_item {
	/*!
	 * The value of a configuration string.
	 *
	 * Regardless of the type of the configuration string (boolean, int,
	 * list or string), the \c str field will reference the value of the
	 * configuration string.
	 *
	 * The bytes referenced by \c str are <b>not</b> nul-terminated,
	 * use the \c len field instead of a terminating nul byte.
	 */
	const char *str;

	/*! The number of bytes in the value referenced by \c str. */
	size_t len;

	/*!
	 * The numeric value of a configuration boolean or integer.
	 *
	 * If the configuration string's value is "true" or "false", the
	 * \c val field will be set to 1 (true), or 0 (false).
	 *
	 * If the configuration string can be legally interpreted as an integer,
	 * using the strtoll function rules as specified in ISO/IEC 9899:1990
	 * ("ISO C90"), that integer will be stored in the \c val field.
	 */
	int64_t val;

	/*! Permitted values of the \c type field. */
	enum {
		/*! A string value with quotes stripped. */
		WT_CONFIG_ITEM_STRING,
		/*! A boolean literal ("true" or "false"). */
		WT_CONFIG_ITEM_BOOL,
		/*! An unquoted identifier: a string value without quotes. */
		WT_CONFIG_ITEM_ID,
		/*! A numeric value. */
		WT_CONFIG_ITEM_NUM,
		/*! A nested structure or list, including brackets. */
		WT_CONFIG_ITEM_STRUCT
	}
	/*!
	 * The type of value determined by the parser.  In all cases,
	 * the \c str and \c len fields are set.
	 */
	type;
};

#if !defined(SWIG) && !defined(DOXYGEN)
/*!
 * Validate a configuration string for a WiredTiger API.
 * This API is outside the scope of a WiredTiger connection handle, since
 * applications may need to validate configuration strings prior to calling
 * ::wiredtiger_open.
 * @param session the session handle (may be \c NULL if the database not yet
 * opened).
 * @param errhandler An error handler (used if \c session is \c NULL; if both
 * \c session and \c errhandler are \c NULL, error messages will be written to
 * stderr).
 * @param name the WiredTiger function or method to validate.
 * @param config the configuration string being parsed.
 * @returns zero for success, non-zero to indicate an error.
 *
 * @snippet ex_all.c Validate a configuration string
 */
int wiredtiger_config_validate(WT_SESSION *session,
    WT_EVENT_HANDLER *errhandler, const char *name, const char *config);
#endif

/*!
 * Create a handle that can be used to parse or create configuration strings
 * compatible with WiredTiger APIs.
 * This API is outside the scope of a WiredTiger connection handle, since
 * applications may need to generate configuration strings prior to calling
 * ::wiredtiger_open.
 * @param session the session handle to be used for error reporting (if NULL,
 *	error messages will be written to stderr).
 * @param config the configuration string being parsed. The string must
 *	remain valid for the lifetime of the parser handle.
 * @param len the number of valid bytes in \c config
 * @param[out] config_parserp A pointer to the newly opened handle
 * @errors
 *
 * @snippet ex_config_parse.c Create a configuration parser
 */
int wiredtiger_config_parser_open(WT_SESSION *session,
    const char *config, size_t len, WT_CONFIG_PARSER **config_parserp);

/*!
 * A handle that can be used to search and traverse configuration strings
 * compatible with WiredTiger APIs.
 * To parse the contents of a list or nested configuration string use a new
 * configuration parser handle based on the content of the ::WT_CONFIG_ITEM
 * retrieved from the parent configuration string.
 *
 * @section config_parse_examples Configuration String Parsing examples
 *
 * This could be used in C to create a configuration parser as follows:
 *
 * @snippet ex_config_parse.c Create a configuration parser
 *
 * Once the parser has been created the content can be queried directly:
 *
 * @snippet ex_config_parse.c get
 *
 * Or the content can be traversed linearly:
 *
 * @snippet ex_config_parse.c next
 *
 * Nested configuration values can be queried using a shorthand notation:
 *
 * @snippet ex_config_parse.c nested get
 *
 * Nested configuration values can be traversed using multiple
 * ::WT_CONFIG_PARSER handles:
 *
 * @snippet ex_config_parse.c nested traverse
 */
struct __wt_config_parser {

	/*!
	 * Close the configuration scanner releasing any resources.
	 *
	 * @param config_parser the configuration parser handle
	 * @errors
	 *
	 */
	int __F(close)(WT_CONFIG_PARSER *config_parser);

	/*!
	 * Return the next key/value pair.
	 *
	 * When iteration would pass the end of the configuration string
	 * ::WT_NOTFOUND will be returned.
	 *
	 * If an item has no explicitly assigned value, the item will be
	 * returned in \c key and the \c value will be set to the boolean
	 * \c "true" value.
	 *
	 * @param config_parser the configuration parser handle
	 * @param key the returned key
	 * @param value the returned value
	 * @errors
	 *
	 */
	int __F(next)(WT_CONFIG_PARSER *config_parser,
	    WT_CONFIG_ITEM *key, WT_CONFIG_ITEM *value);

	/*!
	 * Return the value of an item in the configuration string.
	 *
	 * @param config_parser the configuration parser handle
	 * @param key configuration key string
	 * @param value the returned value
	 * @errors
	 *
	 */
	int __F(get)(WT_CONFIG_PARSER *config_parser,
	    const char *key, WT_CONFIG_ITEM *value);
};

#endif /* !defined(SWIG) */
/*! @} */

/*!
 * Get version information.
 *
 * @snippet ex_all.c Get the WiredTiger library version #1
 * @snippet ex_all.c Get the WiredTiger library version #2
 *
 * @param majorp a location where the major version number is returned
 * @param minorp a location where the minor version number is returned
 * @param patchp a location where the patch version number is returned
 * @returns a string representation of the version
 */
const char *wiredtiger_version(int *majorp, int *minorp, int *patchp);

/*******************************************
 * Error returns
 *******************************************/
/*!
 * @anchor error_returns
 * @name Error returns
 * Most functions and methods in WiredTiger return an integer code indicating
 * whether the operation succeeded or failed.  A return of zero indicates
 * success, all non-zero return values indicate some kind of failure.
 *
 * WiredTiger reserves all values from -31,800 to -31,999 as possible error
 * return values.  WiredTiger may also return C99/POSIX error codes such as
 * \c ENOMEM, \c EINVAL and \c ENOTSUP, with the usual meanings.
 *
 * The following are all of the WiredTiger-specific error returns:
 * @{
 */
/*
 * DO NOT EDIT: automatically built by dist/api_err.py.
 * Error return section: BEGIN
 */
/*!
 * Conflict between concurrent operations.
 * This error is generated when an operation cannot be completed due to a
 * conflict with concurrent operations.  The operation may be retried; if a
 * transaction is in progress, it should be rolled back and the operation
 * retried in a new transaction.
 */
#define	WT_ROLLBACK	-31800
/*!
 * Attempt to insert an existing key.
 * This error is generated when the application attempts to insert a record with
 * the same key as an existing record without the 'overwrite' configuration to
 * WT_SESSION::open_cursor.
 */
#define	WT_DUPLICATE_KEY	-31801
/*!
 * Non-specific WiredTiger error.
 * This error is returned when an error is not covered by a specific error
 * return.
 */
#define	WT_ERROR	-31802
/*!
 * Item not found.
 * This error indicates an operation did not find a value to return.  This
 * includes cursor search and other operations where no record matched the
 * cursor's search key such as WT_CURSOR::update or WT_CURSOR::remove.
 */
#define	WT_NOTFOUND	-31803
/*!
 * WiredTiger library panic.
 * This error indicates an underlying problem that requires the application exit
 * and restart. The application can exit immediately when \c WT_PANIC is
 * returned from a WiredTiger interface, no further WiredTiger calls are
 * required.
 */
#define	WT_PANIC	-31804
/*! @cond internal */
/*! Restart the operation (internal). */
#define	WT_RESTART	-31805
/*! @endcond */
/*!
 * Recovery must be run to continue.
 * This error is generated when wiredtiger_open is configured to return an error
 * if recovery is required to use the database.
 */
#define	WT_RUN_RECOVERY	-31806
/*! @cond internal */
/*!
 * Operation would overflow cache.
 * This error is generated when wiredtiger_open is configured to run in-memory,
 * and an insert or update operation requires more than the configured cache
 * size to complete.
 */
#define	WT_CACHE_FULL	-31807
/*! @endcond */
/*
 * Error return section: END
 * DO NOT EDIT: automatically built by dist/api_err.py.
 */
/*! @} */

#ifndef DOXYGEN
#define	WT_DEADLOCK	WT_ROLLBACK		/* Backward compatibility */
#endif

/*! @} */

/*!
 * @defgroup wt_ext WiredTiger Extension API
 * The functions and interfaces applications use to customize and extend the
 * behavior of WiredTiger.
 * @{
 */

/*******************************************
 * Forward structure declarations for the extension API
 *******************************************/
struct __wt_config_arg;     typedef struct __wt_config_arg WT_CONFIG_ARG;

/*!
 * The interface implemented by applications to provide custom ordering of
 * records.
 *
 * Applications register their implementation with WiredTiger by calling
 * WT_CONNECTION::add_collator.  See @ref custom_collators for more
 * information.
 *
 * @snippet ex_extending.c add collator nocase
 *
 * @snippet ex_extending.c add collator prefix10
 */
struct __wt_collator {
	/*!
	 * Callback to compare keys.
	 *
	 * @param[out] cmp set to -1 if <code>key1 < key2</code>,
	 * 	0 if <code>key1 == key2</code>,
	 * 	1 if <code>key1 > key2</code>.
	 * @returns zero for success, non-zero to indicate an error.
	 *
	 * @snippet ex_all.c Implement WT_COLLATOR
	 *
	 * @snippet ex_extending.c case insensitive comparator
	 *
	 * @snippet ex_extending.c n character comparator
	 */
	int (*compare)(WT_COLLATOR *collator, WT_SESSION *session,
	    const WT_ITEM *key1, const WT_ITEM *key2, int *cmp);

	/*!
	 * If non-NULL, this callback is called to customize the collator
	 * for each data source.  If the callback returns a non-NULL
	 * collator, that instance is used instead of this one for all
	 * comparisons.
	 */
	int (*customize)(WT_COLLATOR *collator, WT_SESSION *session,
	    const char *uri, WT_CONFIG_ITEM *passcfg, WT_COLLATOR **customp);

	/*!
	 * If non-NULL a callback performed when the data source is closed
	 * for customized extractors otherwise when the database is closed.
	 *
	 * The WT_COLLATOR::terminate callback is intended to allow cleanup,
	 * the handle will not be subsequently accessed by WiredTiger.
	 */
	int (*terminate)(WT_COLLATOR *collator, WT_SESSION *session);
};

/*!
 * The interface implemented by applications to provide custom compression.
 *
 * Compressors must implement the WT_COMPRESSOR interface: the
 * WT_COMPRESSOR::compress and WT_COMPRESSOR::decompress callbacks must be
 * specified, and WT_COMPRESSOR::pre_size is optional.  To build your own
 * compressor, use one of the compressors in \c ext/compressors as a template:
 * \c ext/nop_compress is a simple compressor that passes through data
 * unchanged, and is a reasonable starting point.
 *
 * Applications register their implementation with WiredTiger by calling
 * WT_CONNECTION::add_compressor.
 *
 * @snippet nop_compress.c WT_COMPRESSOR initialization structure
 * @snippet nop_compress.c WT_COMPRESSOR initialization function
 */
struct __wt_compressor {
	/*!
	 * Callback to compress a chunk of data.
	 *
	 * WT_COMPRESSOR::compress takes a source buffer and a destination
	 * buffer, by default of the same size.  If the callback can compress
	 * the buffer to a smaller size in the destination, it does so, sets
	 * the \c compression_failed return to 0 and returns 0.  If compression
	 * does not produce a smaller result, the callback sets the
	 * \c compression_failed return to 1 and returns 0. If another
	 * error occurs, it returns an errno or WiredTiger error code.
	 *
	 * On entry, \c src will point to memory, with the length of the memory
	 * in \c src_len.  After successful completion, the callback should
	 * return \c 0 and set \c result_lenp to the number of bytes required
	 * for the compressed representation.
	 *
	 * On entry, \c dst points to the destination buffer with a length
	 * of \c dst_len.  If the WT_COMPRESSOR::pre_size method is specified,
	 * the destination buffer will be at least the size returned by that
	 * method; otherwise, the destination buffer will be at least as large
	 * as the length of the data to compress.
	 *
	 * If compression would not shrink the data or the \c dst buffer is not
	 * large enough to hold the compressed data, the callback should set
	 * \c compression_failed to a non-zero value and return 0.
	 *
	 * @param[in] src the data to compress
	 * @param[in] src_len the length of the data to compress
	 * @param[in] dst the destination buffer
	 * @param[in] dst_len the length of the destination buffer
	 * @param[out] result_lenp the length of the compressed data
	 * @param[out] compression_failed non-zero if compression did not
	 * decrease the length of the data (compression may not have completed)
	 * @returns zero for success, non-zero to indicate an error.
	 *
	 * @snippet nop_compress.c WT_COMPRESSOR compress
	 */
	int (*compress)(WT_COMPRESSOR *compressor, WT_SESSION *session,
	    uint8_t *src, size_t src_len,
	    uint8_t *dst, size_t dst_len,
	    size_t *result_lenp, int *compression_failed);

	/*!
	 * Callback to compress a list of byte strings.
	 *
	 * WT_COMPRESSOR::compress_raw gives applications fine-grained control
	 * over disk block size when writing row-store or variable-length
	 * column-store pages.  Where this level of control is not required by
	 * the underlying storage device, set the WT_COMPRESSOR::compress_raw
	 * callback to \c NULL and WiredTiger will internally split each page
	 * into blocks, each block then compressed by WT_COMPRESSOR::compress.
	 *
	 * WT_COMPRESSOR::compress_raw takes a source buffer and an array of
	 * 0-based offsets of byte strings in that buffer.  The callback then
	 * encodes none, some or all of the byte strings and copies the encoded
	 * representation into a destination buffer.  The callback returns the
	 * number of byte strings encoded and the bytes needed for the encoded
	 * representation. The encoded representation has header information
	 * prepended and is written as a block to the underlying file object.
	 *
	 * On entry, \c page_max is the configured maximum size for objects of
	 * this type.  (This value is provided for convenience, and will be
	 * either the \c internal_page_max or \c leaf_page_max value specified
	 * to WT_SESSION::create when the object was created.)
	 *
	 * On entry, \c split_pct is the configured Btree page split size for
	 * this object.  (This value is provided for convenience, and will be
	 * the \c split_pct value specified to WT_SESSION::create when the
	 * object was created.)
	 *
	 * On entry, \c extra is a count of additional bytes that will be added
	 * to the encoded representation before it is written.  In other words,
	 * if the target write size is 8KB, the returned encoded representation
	 * should be less than or equal to (8KB - \c extra).  The method does
	 * not need to skip bytes in the destination buffer based on \c extra,
	 * the method should only use \c extra to decide how many bytes to store
	 * into the destination buffer for its ideal block size.
	 *
	 * On entry, \c src points to the source buffer; \c offsets is an array
	 * of \c slots 0-based offsets into \c src, where each offset is the
	 * start of a byte string, except for the last offset, which is the
	 * offset of the first byte past the end of the last byte string.  (In
	 * other words, <code>offsets[0]</code> will be 0, the offset of the
	 * first byte of the first byte string in \c src, and
	 * <code>offsets[slots]</code> is the total length of all of the byte
	 * strings in the \c src buffer.)
	 *
	 * On entry, \c dst points to the destination buffer with a length
	 * of \c dst_len.  If the WT_COMPRESSOR::pre_size method is specified,
	 * the destination buffer will be at least the size returned by that
	 * method; otherwise, the destination buffer will be at least as large
	 * as the length of the data to compress.
	 *
	 * After successful completion, the callback should return \c 0, and
	 * set \c result_slotsp to the number of byte strings encoded and
	 * \c result_lenp to the bytes needed for the encoded representation.
	 *
	 * There is no requirement the callback encode any or all of the byte
	 * strings passed by WiredTiger.  If the callback does not encode any
	 * of the byte strings and compression should not be retried, the
	 * callback should set \c result_slotsp to 0.
	 *
	 * If the callback does not encode any of the byte strings and
	 * compression should be retried with additional byte strings, the
	 * callback must return \c EAGAIN.  In that case, WiredTiger will
	 * accumulate more rows and repeat the call.
	 *
	 * If there are no more rows to accumulate or the callback indicates
	 * that it cannot be retried, WiredTiger writes the remaining rows
	 * using \c WT_COMPRESSOR::compress.
	 *
	 * On entry, \c final is zero if there are more rows to be written as
	 * part of this page (if there will be additional data provided to the
	 * callback), and non-zero if there are no more rows to be written as
	 * part of this page.  If \c final is set and the callback fails to
	 * encode any rows, WiredTiger writes the remaining rows without further
	 * calls to the callback.  If \c final is set and the callback encodes
	 * any number of rows, WiredTiger continues to call the callback until
	 * all of the rows are encoded or the callback fails to encode any rows.
	 *
	 * The WT_COMPRESSOR::compress_raw callback is intended for applications
	 * wanting to create disk blocks in specific sizes.
	 * WT_COMPRESSOR::compress_raw is not a replacement for
	 * WT_COMPRESSOR::compress: objects which WT_COMPRESSOR::compress_raw
	 * cannot handle (for example, overflow key or value items), or which
	 * WT_COMPRESSOR::compress_raw chooses not to compress for any reason
	 * (for example, if WT_COMPRESSOR::compress_raw callback chooses not to
	 * compress a small number of rows, but the page being written has no
	 * more rows to accumulate), will be passed to WT_COMPRESSOR::compress.
	 *
	 * The WT_COMPRESSOR::compress_raw callback is only called for objects
	 * where it is applicable, that is, for row-store and variable-length
	 * column-store objects, where both row-store key prefix compression
	 * and row-store and variable-length column-store dictionary compression
	 * are \b not configured.  When WT_COMPRESSOR::compress_raw is not
	 * applicable, the WT_COMPRESSOR::compress callback is used instead.
	 *
	 * @param[in] page_max the configured maximum page size for this object
	 * @param[in] split_pct the configured page split size for this object
	 * @param[in] extra the count of the additional bytes
	 * @param[in] src the data to compress
	 * @param[in] offsets the byte offsets of the byte strings in src
	 * @param[in] slots the number of entries in offsets
	 * @param[in] dst the destination buffer
	 * @param[in] dst_len the length of the destination buffer
	 * @param[in] final non-zero if there are no more rows to accumulate
	 * @param[out] result_lenp the length of the compressed data
	 * @param[out] result_slotsp the number of byte offsets taken
	 * @returns zero for success, non-zero to indicate an error.
	 */
	int (*compress_raw)(WT_COMPRESSOR *compressor, WT_SESSION *session,
	    size_t page_max, int split_pct, size_t extra,
	    uint8_t *src, uint32_t *offsets, uint32_t slots,
	    uint8_t *dst, size_t dst_len,
	    int final,
	    size_t *result_lenp, uint32_t *result_slotsp);

	/*!
	 * Callback to decompress a chunk of data.
	 *
	 * WT_COMPRESSOR::decompress takes a source buffer and a destination
	 * buffer.  The contents are switched from \c compress: the
	 * source buffer is the compressed value, and the destination buffer is
	 * sized to be the original size.  If the callback successfully
	 * decompresses the source buffer to the destination buffer, it returns
	 * 0.  If an error occurs, it returns an errno or WiredTiger error code.
	 * The source buffer that WT_COMPRESSOR::decompress takes may have a
	 * size that is rounded up from the size originally produced by
	 * WT_COMPRESSOR::compress, with the remainder of the buffer set to
	 * zeroes. Most compressors do not care about this difference if the
	 * size to be decompressed can be implicitly discovered from the
	 * compressed data.  If your compressor cares, you may need to allocate
	 * space for, and store, the actual size in the compressed buffer.  See
	 * the source code for the included snappy compressor for an example.
	 *
	 * On entry, \c src will point to memory, with the length of the memory
	 * in \c src_len.  After successful completion, the callback should
	 * return \c 0 and set \c result_lenp to the number of bytes required
	 * for the decompressed representation.
	 *
	 * If the \c dst buffer is not big enough to hold the decompressed
	 * data, the callback should return an error.
	 *
	 * @param[in] src the data to decompress
	 * @param[in] src_len the length of the data to decompress
	 * @param[in] dst the destination buffer
	 * @param[in] dst_len the length of the destination buffer
	 * @param[out] result_lenp the length of the decompressed data
	 * @returns zero for success, non-zero to indicate an error.
	 *
	 * @snippet nop_compress.c WT_COMPRESSOR decompress
	 */
	int (*decompress)(WT_COMPRESSOR *compressor, WT_SESSION *session,
	    uint8_t *src, size_t src_len,
	    uint8_t *dst, size_t dst_len,
	    size_t *result_lenp);

	/*!
	 * Callback to size a destination buffer for compression
	 *
	 * WT_COMPRESSOR::pre_size is an optional callback that, given the
	 * source buffer and size, produces the size of the destination buffer
	 * to be given to WT_COMPRESSOR::compress.  This is useful for
	 * compressors that assume that the output buffer is sized for the
	 * worst case and thus no overrun checks are made.  If your compressor
	 * works like this, WT_COMPRESSOR::pre_size will need to be defined.
	 * See the source code for the snappy compressor for an example.
	 * However, if your compressor detects and avoids overruns against its
	 * target buffer, you will not need to define WT_COMPRESSOR::pre_size.
	 * When WT_COMPRESSOR::pre_size is set to NULL, the destination buffer
	 * is sized the same as the source buffer.  This is always sufficient,
	 * since a compression result that is larger than the source buffer is
	 * discarded by WiredTiger.
	 *
	 * If not NULL, this callback is called before each call to
	 * WT_COMPRESSOR::compress to determine the size of the destination
	 * buffer to provide.  If the callback is NULL, the destination
	 * buffer will be the same size as the source buffer.
	 *
	 * The callback should set \c result_lenp to a suitable buffer size
	 * for compression, typically the maximum length required by
	 * WT_COMPRESSOR::compress.
	 *
	 * This callback function is for compressors that require an output
	 * buffer larger than the source buffer (for example, that do not
	 * check for buffer overflow during compression).
	 *
	 * @param[in] src the data to compress
	 * @param[in] src_len the length of the data to compress
	 * @param[out] result_lenp the required destination buffer size
	 * @returns zero for success, non-zero to indicate an error.
	 *
	 * @snippet nop_compress.c WT_COMPRESSOR presize
	 */
	int (*pre_size)(WT_COMPRESSOR *compressor, WT_SESSION *session,
	    uint8_t *src, size_t src_len, size_t *result_lenp);

	/*!
	 * If non-NULL, a callback performed when the database is closed.
	 *
	 * The WT_COMPRESSOR::terminate callback is intended to allow cleanup,
	 * the handle will not be subsequently accessed by WiredTiger.
	 *
	 * @snippet nop_compress.c WT_COMPRESSOR terminate
	 */
	int (*terminate)(WT_COMPRESSOR *compressor, WT_SESSION *session);
};

/*!
 * Applications can extend WiredTiger by providing new implementations of the
 * WT_DATA_SOURCE class.  Each data source supports a different URI scheme for
 * data sources to WT_SESSION::create, WT_SESSION::open_cursor and related
 * methods.  See @ref custom_data_sources for more information.
 *
 * <b>Thread safety:</b> WiredTiger may invoke methods on the WT_DATA_SOURCE
 * interface from multiple threads concurrently.  It is the responsibility of
 * the implementation to protect any shared data.
 *
 * Applications register their implementation with WiredTiger by calling
 * WT_CONNECTION::add_data_source.
 *
 * @snippet ex_data_source.c WT_DATA_SOURCE register
 */
struct __wt_data_source {
	/*!
	 * Callback to create a new object.
	 *
	 * @snippet ex_data_source.c WT_DATA_SOURCE create
	 */
	int (*create)(WT_DATA_SOURCE *dsrc, WT_SESSION *session,
	    const char *uri, WT_CONFIG_ARG *config);

	/*!
	 * Callback to compact an object.
	 *
	 * @snippet ex_data_source.c WT_DATA_SOURCE compact
	 */
	int (*compact)(WT_DATA_SOURCE *dsrc, WT_SESSION *session,
	    const char *uri, WT_CONFIG_ARG *config);

	/*!
	 * Callback to drop an object.
	 *
	 * @snippet ex_data_source.c WT_DATA_SOURCE drop
	 */
	int (*drop)(WT_DATA_SOURCE *dsrc, WT_SESSION *session,
	    const char *uri, WT_CONFIG_ARG *config);

	/*!
	 * Callback to initialize a cursor.
	 *
	 * @snippet ex_data_source.c WT_DATA_SOURCE open_cursor
	 */
	int (*open_cursor)(WT_DATA_SOURCE *dsrc, WT_SESSION *session,
	    const char *uri, WT_CONFIG_ARG *config, WT_CURSOR **new_cursor);

	/*!
	 * Callback to rename an object.
	 *
	 * @snippet ex_data_source.c WT_DATA_SOURCE rename
	 */
	int (*rename)(WT_DATA_SOURCE *dsrc, WT_SESSION *session,
	    const char *uri, const char *newuri, WT_CONFIG_ARG *config);

	/*!
	 * Callback to salvage an object.
	 *
	 * @snippet ex_data_source.c WT_DATA_SOURCE salvage
	 */
	int (*salvage)(WT_DATA_SOURCE *dsrc, WT_SESSION *session,
	    const char *uri, WT_CONFIG_ARG *config);

	/*!
	 * Callback to truncate an object.
	 *
	 * @snippet ex_data_source.c WT_DATA_SOURCE truncate
	 */
	int (*truncate)(WT_DATA_SOURCE *dsrc, WT_SESSION *session,
	    const char *uri, WT_CONFIG_ARG *config);

	/*!
	 * Callback to truncate a range of an object.
	 *
	 * @snippet ex_data_source.c WT_DATA_SOURCE range truncate
	 */
	int (*range_truncate)(WT_DATA_SOURCE *dsrc, WT_SESSION *session,
	    WT_CURSOR *start, WT_CURSOR *stop);

	/*!
	 * Callback to verify an object.
	 *
	 * @snippet ex_data_source.c WT_DATA_SOURCE verify
	 */
	int (*verify)(WT_DATA_SOURCE *dsrc, WT_SESSION *session,
	    const char *uri, WT_CONFIG_ARG *config);

	/*!
	 * Callback to checkpoint the database.
	 *
	 * @snippet ex_data_source.c WT_DATA_SOURCE checkpoint
	 */
	int (*checkpoint)(
	    WT_DATA_SOURCE *dsrc, WT_SESSION *session, WT_CONFIG_ARG *config);

	/*!
	 * If non-NULL, a callback performed when the database is closed.
	 *
	 * The WT_DATA_SOURCE::terminate callback is intended to allow cleanup,
	 * the handle will not be subsequently accessed by WiredTiger.
	 *
	 * @snippet ex_data_source.c WT_DATA_SOURCE terminate
	 */
	int (*terminate)(WT_DATA_SOURCE *dsrc, WT_SESSION *session);
};

/*!
 * The interface implemented by applications to provide custom encryption.
 *
 * Encryptors must implement the WT_ENCRYPTOR interface: the
 * WT_ENCRYPTOR::encrypt, WT_ENCRYPTOR::decrypt and WT_ENCRYPTOR::sizing
 * callbacks must be specified, WT_ENCRYPTOR::customize and
 * WT_ENCRYPTOR::terminate are optional.  To build your own encryptor, use
 * one of the encryptors in \c ext/encryptors as a template:
 * \c ext/encryptors/nop_encrypt is a simple encryptor that passes through
 * data unchanged, and is a reasonable starting point;
 * \c ext/encryptors/rotn_encrypt is an encryptor implementing
 * a simple rotation cipher, it shows the use of \c keyid, \c secretkey,
 * and implements the WT_ENCRYPTOR::customize and
 * WT_ENCRYPTOR::terminate callbacks.
 *
 * Applications register their implementation with WiredTiger by calling
 * WT_CONNECTION::add_encryptor.
 *
 * @snippet nop_encrypt.c WT_ENCRYPTOR initialization structure
 * @snippet nop_encrypt.c WT_ENCRYPTOR initialization function
 */
struct __wt_encryptor {
	/*!
	 * Callback to encrypt a chunk of data.
	 *
	 * WT_ENCRYPTOR::encrypt takes a source buffer and a destination
	 * buffer.  The callback encrypts the source buffer (plain text)
	 * into the destination buffer.
	 *
	 * On entry, \c src will point to memory, with the length of the memory
	 * in \c src_len.  After successful completion, the callback should
	 * return \c 0 and set \c result_lenp to the number of bytes required
	 * for the encrypted representation.
	 *
	 * On entry, \c dst points to the destination buffer with a length
	 * of \c dst_len.  The destination buffer will be at least src_len
	 * plus the size returned by that WT_ENCRYPT::sizing.
	 *
	 * This callback cannot be NULL.
	 *
	 * @param[in] src the data to encrypt
	 * @param[in] src_len the length of the data to encrypt
	 * @param[in] dst the destination buffer
	 * @param[in] dst_len the length of the destination buffer
	 * @param[out] result_lenp the length of the encrypted data
	 * @returns zero for success, non-zero to indicate an error.
	 *
	 * @snippet nop_encrypt.c WT_ENCRYPTOR encrypt
	 */
	int (*encrypt)(WT_ENCRYPTOR *encryptor, WT_SESSION *session,
	    uint8_t *src, size_t src_len,
	    uint8_t *dst, size_t dst_len,
	    size_t *result_lenp);

	/*!
	 * Callback to decrypt a chunk of data.
	 *
	 * WT_ENCRYPTOR::decrypt takes a source buffer and a destination
	 * buffer.  The contents are switched from \c encrypt: the
	 * source buffer is the encrypted value, and the destination buffer is
	 * sized to be the original size.  If the callback successfully
	 * decrypts the source buffer to the destination buffer, it returns
	 * 0.  If an error occurs, it returns an errno or WiredTiger error code.
	 *
	 * On entry, \c src will point to memory, with the length of the memory
	 * in \c src_len.  After successful completion, the callback should
	 * return \c 0 and set \c result_lenp to the number of bytes required
	 * for the decrypted representation.
	 *
	 * If the \c dst buffer is not big enough to hold the decrypted
	 * data, the callback should return an error.
	 *
	 * This callback cannot be NULL.
	 *
	 * @param[in] src the data to decrypt
	 * @param[in] src_len the length of the data to decrypt
	 * @param[in] dst the destination buffer
	 * @param[in] dst_len the length of the destination buffer
	 * @param[out] result_lenp the length of the decrypted data
	 * @returns zero for success, non-zero to indicate an error.
	 *
	 * @snippet nop_encrypt.c WT_ENCRYPTOR decrypt
	 */
	int (*decrypt)(WT_ENCRYPTOR *encryptor, WT_SESSION *session,
	    uint8_t *src, size_t src_len,
	    uint8_t *dst, size_t dst_len,
	    size_t *result_lenp);

	/*!
	 * Callback to size a destination buffer for encryption.
	 *
	 * WT_ENCRYPTOR::sizing is an callback that returns the number
	 * of additional bytes that is needed when encrypting a
	 * text buffer.  This is always necessary, since encryptors
	 * typically generate encrypted text that is larger than the
	 * plain text input. Without such a call, WiredTiger would
	 * have no way to know the worst case for the encrypted buffer size.
	 * The WiredTiger encryption infrastructure assumes that
	 * buffer sizing is not dependent on the number of bytes
	 * of input, that there is a one to one relationship in number
	 * of bytes needed between input and output.
	 *
	 * This callback cannot be NULL.
	 *
	 * The callback should set \c expansion_constantp to the additional
	 * number of bytes needed.
	 *
	 * @param[out] expansion_constantp the additional number of bytes needed
	 *             when encrypting.
	 * @returns zero for success, non-zero to indicate an error.
	 *
	 * @snippet nop_encrypt.c WT_ENCRYPTOR sizing
	 */
	int (*sizing)(WT_ENCRYPTOR *encryptor, WT_SESSION *session,
	    size_t *expansion_constantp);

	/*!
	 * If non-NULL, this callback is called to customize the encryptor.
	 * The customize function is called whenever a keyid is used for the
	 * first time with this encryptor, whether it be in
	 * the ::wiredtiger_open call or the WT_SESSION::create
	 * call. This gives the algorithm an
	 * opportunity to retrieve and save keys in a customized encryptor.
	 * If the callback returns a non-NULL encryptor, that instance
	 * is used instead of this one for any callbacks.
	 *
	 * @param[in] encrypt_config the "encryption" portion of the
	 *            configuration from the wiredtiger_open or
	 *            WT_SESSION::create call
	 * @param[out] customp the new modified encryptor, or NULL.
	 * @returns zero for success, non-zero to indicate an error.
	 */
	int (*customize)(WT_ENCRYPTOR *encryptor, WT_SESSION *session,
	    WT_CONFIG_ARG *encrypt_config, WT_ENCRYPTOR **customp);

	/*!
	 * If non-NULL, a callback performed when the database is closed.
	 * It is called for each encryptor that was added using
	 * WT_CONNECTION::add_encryptor or returned by the
	 * WT_ENCRYPTOR::customize callback.
	 *
	 * The WT_ENCRYPTOR::terminate callback is intended to allow cleanup,
	 * the handle will not be subsequently accessed by WiredTiger.
	 *
	 * @snippet nop_encrypt.c WT_ENCRYPTOR terminate
	 */
	int (*terminate)(WT_ENCRYPTOR *encryptor, WT_SESSION *session);
};

/*!
 * The interface implemented by applications to provide custom extraction of
 * index keys or column group values.
 *
 * Applications register implementations with WiredTiger by calling
 * WT_CONNECTION::add_extractor.  See @ref custom_extractors for more
 * information.
 *
 * @snippet ex_all.c WT_EXTRACTOR register
 */
struct __wt_extractor {
	/*!
	 * Callback to extract a value for an index or column group.
	 *
	 * @errors
	 *
	 * @snippet ex_all.c WT_EXTRACTOR
	 *
	 * @param extractor the WT_EXTRACTOR implementation
	 * @param session the current WiredTiger session
	 * @param key the table key in raw format, see @ref cursor_raw for
	 *	details
	 * @param value the table value in raw format, see @ref cursor_raw for
	 *	details
	 * @param[out] result_cursor the method should call WT_CURSOR::set_key
	 *	and WT_CURSOR::insert on this cursor to return a key.  The \c
	 *	key_format of the cursor will match that passed to
	 *	WT_SESSION::create for the index.  Multiple index keys can be
	 *	created for each record by calling WT_CURSOR::insert multiple
	 *	times.
	 */
	int (*extract)(WT_EXTRACTOR *extractor, WT_SESSION *session,
	    const WT_ITEM *key, const WT_ITEM *value,
	    WT_CURSOR *result_cursor);

	/*!
	 * If non-NULL, this callback is called to customize the extractor for
	 * each index.  If the callback returns a non-NULL extractor, that
	 * instance is used instead of this one for all comparisons.
	 */
	int (*customize)(WT_EXTRACTOR *extractor, WT_SESSION *session,
	    const char *uri, WT_CONFIG_ITEM *appcfg, WT_EXTRACTOR **customp);

	/*!
	 * If non-NULL a callback performed when the index or column group
	 * is closed for customized extractors otherwise when the database
	 * is closed.
	 *
	 * The WT_EXTRACTOR::terminate callback is intended to allow cleanup,
	 * the handle will not be subsequently accessed by WiredTiger.
	 */
	int (*terminate)(WT_EXTRACTOR *extractor, WT_SESSION *session);
};

/*!
 * Entry point to an extension, called when the extension is loaded.
 *
 * @param connection the connection handle
 * @param config the config information passed to WT_CONNECTION::load_extension
 * @errors
 */
extern int wiredtiger_extension_init(
    WT_CONNECTION *connection, WT_CONFIG_ARG *config);

/*!
 * Optional cleanup function for an extension, called during
 * WT_CONNECTION::close.
 *
 * @param connection the connection handle
 * @errors
 */
extern int wiredtiger_extension_terminate(WT_CONNECTION *connection);

/*! @} */

/*******************************************
 * Statistic reference.
 *******************************************/
/*!
 * @addtogroup wt
 * @{
 */
/*
 * DO NOT EDIT: automatically built by dist/api_stat.py.
 * Statistics section: BEGIN
 */

/*!
 * @name Connection statistics
 * @anchor statistics_keys
 * @anchor statistics_conn
 * Statistics are accessed through cursors with \c "statistics:" URIs.
 * Individual statistics can be queried through the cursor using the following
 * keys.  See @ref data_statistics for more information.
 * @{
 */
/*! async: number of allocation state races */
#define	WT_STAT_CONN_ASYNC_ALLOC_RACE			1000
/*! async: number of operation slots viewed for allocation */
#define	WT_STAT_CONN_ASYNC_ALLOC_VIEW			1001
/*! async: current work queue length */
#define	WT_STAT_CONN_ASYNC_CUR_QUEUE			1002
/*! async: number of flush calls */
#define	WT_STAT_CONN_ASYNC_FLUSH			1003
/*! async: number of times operation allocation failed */
#define	WT_STAT_CONN_ASYNC_FULL				1004
/*! async: maximum work queue length */
#define	WT_STAT_CONN_ASYNC_MAX_QUEUE			1005
/*! async: number of times worker found no work */
#define	WT_STAT_CONN_ASYNC_NOWORK			1006
/*! async: total allocations */
#define	WT_STAT_CONN_ASYNC_OP_ALLOC			1007
/*! async: total compact calls */
#define	WT_STAT_CONN_ASYNC_OP_COMPACT			1008
/*! async: total insert calls */
#define	WT_STAT_CONN_ASYNC_OP_INSERT			1009
/*! async: total remove calls */
#define	WT_STAT_CONN_ASYNC_OP_REMOVE			1010
/*! async: total search calls */
#define	WT_STAT_CONN_ASYNC_OP_SEARCH			1011
/*! async: total update calls */
#define	WT_STAT_CONN_ASYNC_OP_UPDATE			1012
/*! block-manager: mapped bytes read */
#define	WT_STAT_CONN_BLOCK_BYTE_MAP_READ		1013
/*! block-manager: bytes read */
#define	WT_STAT_CONN_BLOCK_BYTE_READ			1014
/*! block-manager: bytes written */
#define	WT_STAT_CONN_BLOCK_BYTE_WRITE			1015
/*! block-manager: mapped blocks read */
#define	WT_STAT_CONN_BLOCK_MAP_READ			1016
/*! block-manager: blocks pre-loaded */
#define	WT_STAT_CONN_BLOCK_PRELOAD			1017
/*! block-manager: blocks read */
#define	WT_STAT_CONN_BLOCK_READ				1018
/*! block-manager: blocks written */
#define	WT_STAT_CONN_BLOCK_WRITE			1019
/*! cache: tracked dirty bytes in the cache */
#define	WT_STAT_CONN_CACHE_BYTES_DIRTY			1020
/*! cache: tracked bytes belonging to internal pages in the cache */
#define	WT_STAT_CONN_CACHE_BYTES_INTERNAL		1021
/*! cache: bytes currently in the cache */
#define	WT_STAT_CONN_CACHE_BYTES_INUSE			1022
/*! cache: tracked bytes belonging to leaf pages in the cache */
#define	WT_STAT_CONN_CACHE_BYTES_LEAF			1023
/*! cache: maximum bytes configured */
#define	WT_STAT_CONN_CACHE_BYTES_MAX			1024
/*! cache: tracked bytes belonging to overflow pages in the cache */
#define	WT_STAT_CONN_CACHE_BYTES_OVERFLOW		1025
/*! cache: bytes read into cache */
#define	WT_STAT_CONN_CACHE_BYTES_READ			1026
/*! cache: bytes written from cache */
#define	WT_STAT_CONN_CACHE_BYTES_WRITE			1027
/*! cache: pages evicted by application threads */
#define	WT_STAT_CONN_CACHE_EVICTION_APP			1028
/*! cache: checkpoint blocked page eviction */
#define	WT_STAT_CONN_CACHE_EVICTION_CHECKPOINT		1029
/*! cache: unmodified pages evicted */
#define	WT_STAT_CONN_CACHE_EVICTION_CLEAN		1030
/*! cache: page split during eviction deepened the tree */
#define	WT_STAT_CONN_CACHE_EVICTION_DEEPEN		1031
/*! cache: modified pages evicted */
#define	WT_STAT_CONN_CACHE_EVICTION_DIRTY		1032
/*! cache: pages selected for eviction unable to be evicted */
#define	WT_STAT_CONN_CACHE_EVICTION_FAIL		1033
/*! cache: pages evicted because they exceeded the in-memory maximum */
#define	WT_STAT_CONN_CACHE_EVICTION_FORCE		1034
/*! cache: pages evicted because they had chains of deleted items */
#define	WT_STAT_CONN_CACHE_EVICTION_FORCE_DELETE	1035
/*! cache: failed eviction of pages that exceeded the in-memory maximum */
#define	WT_STAT_CONN_CACHE_EVICTION_FORCE_FAIL		1036
/*! cache: hazard pointer blocked page eviction */
#define	WT_STAT_CONN_CACHE_EVICTION_HAZARD		1037
/*! cache: internal pages evicted */
#define	WT_STAT_CONN_CACHE_EVICTION_INTERNAL		1038
/*! cache: maximum page size at eviction */
#define	WT_STAT_CONN_CACHE_EVICTION_MAXIMUM_PAGE_SIZE	1039
/*! cache: eviction server candidate queue empty when topping up */
#define	WT_STAT_CONN_CACHE_EVICTION_QUEUE_EMPTY		1040
/*! cache: eviction server candidate queue not empty when topping up */
#define	WT_STAT_CONN_CACHE_EVICTION_QUEUE_NOT_EMPTY	1041
/*! cache: eviction server evicting pages */
#define	WT_STAT_CONN_CACHE_EVICTION_SERVER_EVICTING	1042
/*! cache: eviction server populating queue, but not evicting pages */
#define	WT_STAT_CONN_CACHE_EVICTION_SERVER_NOT_EVICTING	1043
/*! cache: eviction server unable to reach eviction goal */
#define	WT_STAT_CONN_CACHE_EVICTION_SLOW		1044
/*! cache: internal pages split during eviction */
#define	WT_STAT_CONN_CACHE_EVICTION_SPLIT_INTERNAL	1045
/*! cache: leaf pages split during eviction */
#define	WT_STAT_CONN_CACHE_EVICTION_SPLIT_LEAF		1046
/*! cache: pages walked for eviction */
#define	WT_STAT_CONN_CACHE_EVICTION_WALK		1047
/*! cache: eviction worker thread evicting pages */
#define	WT_STAT_CONN_CACHE_EVICTION_WORKER_EVICTING	1048
/*! cache: in-memory page splits */
#define	WT_STAT_CONN_CACHE_INMEM_SPLIT			1049
/*! cache: in-memory page passed criteria to be split */
#define	WT_STAT_CONN_CACHE_INMEM_SPLITTABLE		1050
/*! cache: lookaside table insert calls */
#define	WT_STAT_CONN_CACHE_LOOKASIDE_INSERT		1051
/*! cache: lookaside table remove calls */
#define	WT_STAT_CONN_CACHE_LOOKASIDE_REMOVE		1052
/*! cache: percentage overhead */
#define	WT_STAT_CONN_CACHE_OVERHEAD			1053
/*! cache: tracked dirty pages in the cache */
#define	WT_STAT_CONN_CACHE_PAGES_DIRTY			1054
/*! cache: pages currently held in the cache */
#define	WT_STAT_CONN_CACHE_PAGES_INUSE			1055
/*! cache: pages read into cache */
#define	WT_STAT_CONN_CACHE_READ				1056
/*! cache: pages read into cache requiring lookaside entries */
#define	WT_STAT_CONN_CACHE_READ_LOOKASIDE		1057
/*! cache: pages written from cache */
#define	WT_STAT_CONN_CACHE_WRITE			1058
/*! cache: page written requiring lookaside records */
#define	WT_STAT_CONN_CACHE_WRITE_LOOKASIDE		1059
/*! cache: pages written requiring in-memory restoration */
#define	WT_STAT_CONN_CACHE_WRITE_RESTORE		1060
/*! connection: pthread mutex condition wait calls */
#define	WT_STAT_CONN_COND_WAIT				1061
/*! cursor: cursor create calls */
#define	WT_STAT_CONN_CURSOR_CREATE			1062
/*! cursor: cursor insert calls */
#define	WT_STAT_CONN_CURSOR_INSERT			1063
/*! cursor: cursor next calls */
#define	WT_STAT_CONN_CURSOR_NEXT			1064
/*! cursor: cursor prev calls */
#define	WT_STAT_CONN_CURSOR_PREV			1065
/*! cursor: cursor remove calls */
#define	WT_STAT_CONN_CURSOR_REMOVE			1066
/*! cursor: cursor reset calls */
#define	WT_STAT_CONN_CURSOR_RESET			1067
/*! cursor: cursor restarted searches */
#define	WT_STAT_CONN_CURSOR_RESTART			1068
/*! cursor: cursor search calls */
#define	WT_STAT_CONN_CURSOR_SEARCH			1069
/*! cursor: cursor search near calls */
#define	WT_STAT_CONN_CURSOR_SEARCH_NEAR			1070
/*! cursor: truncate calls */
#define	WT_STAT_CONN_CURSOR_TRUNCATE			1071
/*! cursor: cursor update calls */
#define	WT_STAT_CONN_CURSOR_UPDATE			1072
/*! data-handle: connection data handles currently active */
#define	WT_STAT_CONN_DH_CONN_HANDLE_COUNT		1073
/*! data-handle: session dhandles swept */
#define	WT_STAT_CONN_DH_SESSION_HANDLES			1074
/*! data-handle: session sweep attempts */
#define	WT_STAT_CONN_DH_SESSION_SWEEPS			1075
/*! data-handle: connection sweep dhandles closed */
#define	WT_STAT_CONN_DH_SWEEP_CLOSE			1076
/*! data-handle: connection sweep candidate became referenced */
#define	WT_STAT_CONN_DH_SWEEP_REF			1077
/*! data-handle: connection sweep dhandles removed from hash list */
#define	WT_STAT_CONN_DH_SWEEP_REMOVE			1078
/*! data-handle: connection sweep time-of-death sets */
#define	WT_STAT_CONN_DH_SWEEP_TOD			1079
/*! data-handle: connection sweeps */
#define	WT_STAT_CONN_DH_SWEEPS				1080
/*! connection: files currently open */
#define	WT_STAT_CONN_FILE_OPEN				1081
/*! log: total log buffer size */
#define	WT_STAT_CONN_LOG_BUFFER_SIZE			1082
/*! log: log bytes of payload data */
#define	WT_STAT_CONN_LOG_BYTES_PAYLOAD			1083
/*! log: log bytes written */
#define	WT_STAT_CONN_LOG_BYTES_WRITTEN			1084
/*! log: yields waiting for previous log file close */
#define	WT_STAT_CONN_LOG_CLOSE_YIELDS			1085
/*! log: total size of compressed records */
#define	WT_STAT_CONN_LOG_COMPRESS_LEN			1086
/*! log: total in-memory size of compressed records */
#define	WT_STAT_CONN_LOG_COMPRESS_MEM			1087
/*! log: log records too small to compress */
#define	WT_STAT_CONN_LOG_COMPRESS_SMALL			1088
/*! log: log records not compressed */
#define	WT_STAT_CONN_LOG_COMPRESS_WRITE_FAILS		1089
/*! log: log records compressed */
#define	WT_STAT_CONN_LOG_COMPRESS_WRITES		1090
/*! log: log flush operations */
#define	WT_STAT_CONN_LOG_FLUSH				1091
/*! log: maximum log file size */
#define	WT_STAT_CONN_LOG_MAX_FILESIZE			1092
/*! log: pre-allocated log files prepared */
#define	WT_STAT_CONN_LOG_PREALLOC_FILES			1093
/*! log: number of pre-allocated log files to create */
#define	WT_STAT_CONN_LOG_PREALLOC_MAX			1094
/*! log: pre-allocated log files not ready and missed */
#define	WT_STAT_CONN_LOG_PREALLOC_MISSED		1095
/*! log: pre-allocated log files used */
#define	WT_STAT_CONN_LOG_PREALLOC_USED			1096
/*! log: log release advances write LSN */
#define	WT_STAT_CONN_LOG_RELEASE_WRITE_LSN		1097
/*! log: records processed by log scan */
#define	WT_STAT_CONN_LOG_SCAN_RECORDS			1098
/*! log: log scan records requiring two reads */
#define	WT_STAT_CONN_LOG_SCAN_REREADS			1099
/*! log: log scan operations */
#define	WT_STAT_CONN_LOG_SCANS				1100
/*! log: consolidated slot closures */
#define	WT_STAT_CONN_LOG_SLOT_CLOSES			1101
/*! log: written slots coalesced */
#define	WT_STAT_CONN_LOG_SLOT_COALESCED			1102
/*! log: logging bytes consolidated */
#define	WT_STAT_CONN_LOG_SLOT_CONSOLIDATED		1103
/*! log: consolidated slot joins */
#define	WT_STAT_CONN_LOG_SLOT_JOINS			1104
/*! log: consolidated slot join races */
#define	WT_STAT_CONN_LOG_SLOT_RACES			1105
/*! log: busy returns attempting to switch slots */
#define	WT_STAT_CONN_LOG_SLOT_SWITCH_BUSY		1106
/*! log: consolidated slot join transitions */
#define	WT_STAT_CONN_LOG_SLOT_TRANSITIONS		1107
/*! log: consolidated slot unbuffered writes */
#define	WT_STAT_CONN_LOG_SLOT_UNBUFFERED		1108
/*! log: log sync operations */
#define	WT_STAT_CONN_LOG_SYNC				1109
/*! log: log sync_dir operations */
#define	WT_STAT_CONN_LOG_SYNC_DIR			1110
/*! log: log server thread advances write LSN */
#define	WT_STAT_CONN_LOG_WRITE_LSN			1111
/*! log: log write operations */
#define	WT_STAT_CONN_LOG_WRITES				1112
/*! log: log files manually zero-filled */
#define	WT_STAT_CONN_LOG_ZERO_FILLS			1113
/*! LSM: sleep for LSM checkpoint throttle */
#define	WT_STAT_CONN_LSM_CHECKPOINT_THROTTLE		1114
/*! LSM: sleep for LSM merge throttle */
#define	WT_STAT_CONN_LSM_MERGE_THROTTLE			1115
/*! LSM: rows merged in an LSM tree */
#define	WT_STAT_CONN_LSM_ROWS_MERGED			1116
/*! LSM: application work units currently queued */
#define	WT_STAT_CONN_LSM_WORK_QUEUE_APP			1117
/*! LSM: merge work units currently queued */
#define	WT_STAT_CONN_LSM_WORK_QUEUE_MANAGER		1118
/*! LSM: tree queue hit maximum */
#define	WT_STAT_CONN_LSM_WORK_QUEUE_MAX			1119
/*! LSM: switch work units currently queued */
#define	WT_STAT_CONN_LSM_WORK_QUEUE_SWITCH		1120
/*! LSM: tree maintenance operations scheduled */
#define	WT_STAT_CONN_LSM_WORK_UNITS_CREATED		1121
/*! LSM: tree maintenance operations discarded */
#define	WT_STAT_CONN_LSM_WORK_UNITS_DISCARDED		1122
/*! LSM: tree maintenance operations executed */
#define	WT_STAT_CONN_LSM_WORK_UNITS_DONE		1123
/*! connection: memory allocations */
#define	WT_STAT_CONN_MEMORY_ALLOCATION			1124
/*! connection: memory frees */
#define	WT_STAT_CONN_MEMORY_FREE			1125
/*! connection: memory re-allocations */
#define	WT_STAT_CONN_MEMORY_GROW			1126
/*! thread-yield: page acquire busy blocked */
#define	WT_STAT_CONN_PAGE_BUSY_BLOCKED			1127
/*! thread-yield: page acquire eviction blocked */
#define	WT_STAT_CONN_PAGE_FORCIBLE_EVICT_BLOCKED	1128
/*! thread-yield: page acquire locked blocked */
#define	WT_STAT_CONN_PAGE_LOCKED_BLOCKED		1129
/*! thread-yield: page acquire read blocked */
#define	WT_STAT_CONN_PAGE_READ_BLOCKED			1130
/*! thread-yield: page acquire time sleeping (usecs) */
#define	WT_STAT_CONN_PAGE_SLEEP				1131
/*! connection: total read I/Os */
#define	WT_STAT_CONN_READ_IO				1132
/*! reconciliation: pages deleted */
#define	WT_STAT_CONN_REC_PAGE_DELETE			1133
/*! reconciliation: fast-path pages deleted */
#define	WT_STAT_CONN_REC_PAGE_DELETE_FAST		1134
/*! reconciliation: page reconciliation calls */
#define	WT_STAT_CONN_REC_PAGES				1135
/*! reconciliation: page reconciliation calls for eviction */
#define	WT_STAT_CONN_REC_PAGES_EVICTION			1136
/*! reconciliation: split bytes currently awaiting free */
#define	WT_STAT_CONN_REC_SPLIT_STASHED_BYTES		1137
/*! reconciliation: split objects currently awaiting free */
#define	WT_STAT_CONN_REC_SPLIT_STASHED_OBJECTS		1138
/*! connection: pthread mutex shared lock read-lock calls */
#define	WT_STAT_CONN_RWLOCK_READ			1139
/*! connection: pthread mutex shared lock write-lock calls */
#define	WT_STAT_CONN_RWLOCK_WRITE			1140
/*! session: open cursor count */
#define	WT_STAT_CONN_SESSION_CURSOR_OPEN		1141
/*! session: open session count */
#define	WT_STAT_CONN_SESSION_OPEN			1142
/*! transaction: transaction begins */
#define	WT_STAT_CONN_TXN_BEGIN				1143
/*! transaction: transaction checkpoints */
#define	WT_STAT_CONN_TXN_CHECKPOINT			1144
/*! transaction: transaction checkpoint generation */
#define	WT_STAT_CONN_TXN_CHECKPOINT_GENERATION		1145
/*! transaction: transaction checkpoint currently running */
#define	WT_STAT_CONN_TXN_CHECKPOINT_RUNNING		1146
/*! transaction: transaction checkpoint max time (msecs) */
#define	WT_STAT_CONN_TXN_CHECKPOINT_TIME_MAX		1147
/*! transaction: transaction checkpoint min time (msecs) */
#define	WT_STAT_CONN_TXN_CHECKPOINT_TIME_MIN		1148
/*! transaction: transaction checkpoint most recent time (msecs) */
#define	WT_STAT_CONN_TXN_CHECKPOINT_TIME_RECENT		1149
/*! transaction: transaction checkpoint total time (msecs) */
#define	WT_STAT_CONN_TXN_CHECKPOINT_TIME_TOTAL		1150
/*! transaction: transactions committed */
#define	WT_STAT_CONN_TXN_COMMIT				1151
/*! transaction: transaction failures due to cache overflow */
#define	WT_STAT_CONN_TXN_FAIL_CACHE			1152
/*! transaction: transaction range of IDs currently pinned by a checkpoint */
#define	WT_STAT_CONN_TXN_PINNED_CHECKPOINT_RANGE	1153
/*! transaction: transaction range of IDs currently pinned */
#define	WT_STAT_CONN_TXN_PINNED_RANGE			1154
/*! transaction: transaction range of IDs currently pinned by named
 * snapshots */
#define	WT_STAT_CONN_TXN_PINNED_SNAPSHOT_RANGE		1155
/*! transaction: transactions rolled back */
#define	WT_STAT_CONN_TXN_ROLLBACK			1156
/*! transaction: number of named snapshots created */
#define	WT_STAT_CONN_TXN_SNAPSHOTS_CREATED		1157
/*! transaction: number of named snapshots dropped */
#define	WT_STAT_CONN_TXN_SNAPSHOTS_DROPPED		1158
/*! transaction: transaction sync calls */
#define	WT_STAT_CONN_TXN_SYNC				1159
/*! connection: total write I/Os */
#define	WT_STAT_CONN_WRITE_IO				1160

/*!
 * @}
 * @name Statistics for data sources
 * @anchor statistics_dsrc
 * @{
 */
/*! block-manager: file allocation unit size */
#define	WT_STAT_DSRC_ALLOCATION_SIZE			2000
/*! block-manager: blocks allocated */
#define	WT_STAT_DSRC_BLOCK_ALLOC			2001
/*! block-manager: checkpoint size */
#define	WT_STAT_DSRC_BLOCK_CHECKPOINT_SIZE		2002
/*! block-manager: allocations requiring file extension */
#define	WT_STAT_DSRC_BLOCK_EXTENSION			2003
/*! block-manager: blocks freed */
#define	WT_STAT_DSRC_BLOCK_FREE				2004
/*! block-manager: file magic number */
#define	WT_STAT_DSRC_BLOCK_MAGIC			2005
/*! block-manager: file major version number */
#define	WT_STAT_DSRC_BLOCK_MAJOR			2006
/*! block-manager: minor version number */
#define	WT_STAT_DSRC_BLOCK_MINOR			2007
/*! block-manager: file bytes available for reuse */
#define	WT_STAT_DSRC_BLOCK_REUSE_BYTES			2008
/*! block-manager: file size in bytes */
#define	WT_STAT_DSRC_BLOCK_SIZE				2009
/*! LSM: bloom filters in the LSM tree */
#define	WT_STAT_DSRC_BLOOM_COUNT			2010
/*! LSM: bloom filter false positives */
#define	WT_STAT_DSRC_BLOOM_FALSE_POSITIVE		2011
/*! LSM: bloom filter hits */
#define	WT_STAT_DSRC_BLOOM_HIT				2012
/*! LSM: bloom filter misses */
#define	WT_STAT_DSRC_BLOOM_MISS				2013
/*! LSM: bloom filter pages evicted from cache */
#define	WT_STAT_DSRC_BLOOM_PAGE_EVICT			2014
/*! LSM: bloom filter pages read into cache */
#define	WT_STAT_DSRC_BLOOM_PAGE_READ			2015
/*! LSM: total size of bloom filters */
#define	WT_STAT_DSRC_BLOOM_SIZE				2016
/*! btree: btree checkpoint generation */
#define	WT_STAT_DSRC_BTREE_CHECKPOINT_GENERATION	2017
/*! btree: column-store variable-size deleted values */
#define	WT_STAT_DSRC_BTREE_COLUMN_DELETED		2018
/*! btree: column-store fixed-size leaf pages */
#define	WT_STAT_DSRC_BTREE_COLUMN_FIX			2019
/*! btree: column-store internal pages */
#define	WT_STAT_DSRC_BTREE_COLUMN_INTERNAL		2020
/*! btree: column-store variable-size RLE encoded values */
#define	WT_STAT_DSRC_BTREE_COLUMN_RLE			2021
/*! btree: column-store variable-size leaf pages */
#define	WT_STAT_DSRC_BTREE_COLUMN_VARIABLE		2022
/*! btree: pages rewritten by compaction */
#define	WT_STAT_DSRC_BTREE_COMPACT_REWRITE		2023
/*! btree: number of key/value pairs */
#define	WT_STAT_DSRC_BTREE_ENTRIES			2024
/*! btree: fixed-record size */
#define	WT_STAT_DSRC_BTREE_FIXED_LEN			2025
/*! btree: maximum tree depth */
#define	WT_STAT_DSRC_BTREE_MAXIMUM_DEPTH		2026
/*! btree: maximum internal page key size */
#define	WT_STAT_DSRC_BTREE_MAXINTLKEY			2027
/*! btree: maximum internal page size */
#define	WT_STAT_DSRC_BTREE_MAXINTLPAGE			2028
/*! btree: maximum leaf page key size */
#define	WT_STAT_DSRC_BTREE_MAXLEAFKEY			2029
/*! btree: maximum leaf page size */
#define	WT_STAT_DSRC_BTREE_MAXLEAFPAGE			2030
/*! btree: maximum leaf page value size */
#define	WT_STAT_DSRC_BTREE_MAXLEAFVALUE			2031
/*! btree: overflow pages */
#define	WT_STAT_DSRC_BTREE_OVERFLOW			2032
/*! btree: row-store internal pages */
#define	WT_STAT_DSRC_BTREE_ROW_INTERNAL			2033
/*! btree: row-store leaf pages */
#define	WT_STAT_DSRC_BTREE_ROW_LEAF			2034
/*! cache: bytes read into cache */
#define	WT_STAT_DSRC_CACHE_BYTES_READ			2035
/*! cache: bytes written from cache */
#define	WT_STAT_DSRC_CACHE_BYTES_WRITE			2036
/*! cache: checkpoint blocked page eviction */
#define	WT_STAT_DSRC_CACHE_EVICTION_CHECKPOINT		2037
/*! cache: unmodified pages evicted */
#define	WT_STAT_DSRC_CACHE_EVICTION_CLEAN		2038
/*! cache: page split during eviction deepened the tree */
#define	WT_STAT_DSRC_CACHE_EVICTION_DEEPEN		2039
/*! cache: modified pages evicted */
#define	WT_STAT_DSRC_CACHE_EVICTION_DIRTY		2040
/*! cache: data source pages selected for eviction unable to be evicted */
#define	WT_STAT_DSRC_CACHE_EVICTION_FAIL		2041
/*! cache: hazard pointer blocked page eviction */
#define	WT_STAT_DSRC_CACHE_EVICTION_HAZARD		2042
/*! cache: internal pages evicted */
#define	WT_STAT_DSRC_CACHE_EVICTION_INTERNAL		2043
/*! cache: internal pages split during eviction */
#define	WT_STAT_DSRC_CACHE_EVICTION_SPLIT_INTERNAL	2044
/*! cache: leaf pages split during eviction */
#define	WT_STAT_DSRC_CACHE_EVICTION_SPLIT_LEAF		2045
/*! cache: in-memory page splits */
#define	WT_STAT_DSRC_CACHE_INMEM_SPLIT			2046
/*! cache: in-memory page passed criteria to be split */
#define	WT_STAT_DSRC_CACHE_INMEM_SPLITTABLE		2047
/*! cache: overflow values cached in memory */
#define	WT_STAT_DSRC_CACHE_OVERFLOW_VALUE		2048
/*! cache: pages read into cache */
#define	WT_STAT_DSRC_CACHE_READ				2049
/*! cache: pages read into cache requiring lookaside entries */
#define	WT_STAT_DSRC_CACHE_READ_LOOKASIDE		2050
/*! cache: overflow pages read into cache */
#define	WT_STAT_DSRC_CACHE_READ_OVERFLOW		2051
/*! cache: pages written from cache */
#define	WT_STAT_DSRC_CACHE_WRITE			2052
/*! cache: page written requiring lookaside records */
#define	WT_STAT_DSRC_CACHE_WRITE_LOOKASIDE		2053
/*! cache: pages written requiring in-memory restoration */
#define	WT_STAT_DSRC_CACHE_WRITE_RESTORE		2054
/*! compression: raw compression call failed, no additional data available */
#define	WT_STAT_DSRC_COMPRESS_RAW_FAIL			2055
/*! compression: raw compression call failed, additional data available */
#define	WT_STAT_DSRC_COMPRESS_RAW_FAIL_TEMPORARY	2056
/*! compression: raw compression call succeeded */
#define	WT_STAT_DSRC_COMPRESS_RAW_OK			2057
/*! compression: compressed pages read */
#define	WT_STAT_DSRC_COMPRESS_READ			2058
/*! compression: compressed pages written */
#define	WT_STAT_DSRC_COMPRESS_WRITE			2059
/*! compression: page written failed to compress */
#define	WT_STAT_DSRC_COMPRESS_WRITE_FAIL		2060
/*! compression: page written was too small to compress */
#define	WT_STAT_DSRC_COMPRESS_WRITE_TOO_SMALL		2061
/*! cursor: create calls */
#define	WT_STAT_DSRC_CURSOR_CREATE			2062
/*! cursor: insert calls */
#define	WT_STAT_DSRC_CURSOR_INSERT			2063
/*! cursor: bulk-loaded cursor-insert calls */
#define	WT_STAT_DSRC_CURSOR_INSERT_BULK			2064
/*! cursor: cursor-insert key and value bytes inserted */
#define	WT_STAT_DSRC_CURSOR_INSERT_BYTES		2065
/*! cursor: next calls */
#define	WT_STAT_DSRC_CURSOR_NEXT			2066
/*! cursor: prev calls */
#define	WT_STAT_DSRC_CURSOR_PREV			2067
/*! cursor: remove calls */
#define	WT_STAT_DSRC_CURSOR_REMOVE			2068
/*! cursor: cursor-remove key bytes removed */
#define	WT_STAT_DSRC_CURSOR_REMOVE_BYTES		2069
/*! cursor: reset calls */
#define	WT_STAT_DSRC_CURSOR_RESET			2070
/*! cursor: restarted searches */
#define	WT_STAT_DSRC_CURSOR_RESTART			2071
/*! cursor: search calls */
#define	WT_STAT_DSRC_CURSOR_SEARCH			2072
/*! cursor: search near calls */
#define	WT_STAT_DSRC_CURSOR_SEARCH_NEAR			2073
/*! cursor: truncate calls */
#define	WT_STAT_DSRC_CURSOR_TRUNCATE			2074
/*! cursor: update calls */
#define	WT_STAT_DSRC_CURSOR_UPDATE			2075
/*! cursor: cursor-update value bytes updated */
#define	WT_STAT_DSRC_CURSOR_UPDATE_BYTES		2076
/*! LSM: sleep for LSM checkpoint throttle */
#define	WT_STAT_DSRC_LSM_CHECKPOINT_THROTTLE		2077
/*! LSM: chunks in the LSM tree */
#define	WT_STAT_DSRC_LSM_CHUNK_COUNT			2078
/*! LSM: highest merge generation in the LSM tree */
#define	WT_STAT_DSRC_LSM_GENERATION_MAX			2079
/*! LSM: queries that could have benefited from a Bloom filter that did
 * not exist */
#define	WT_STAT_DSRC_LSM_LOOKUP_NO_BLOOM		2080
/*! LSM: sleep for LSM merge throttle */
#define	WT_STAT_DSRC_LSM_MERGE_THROTTLE			2081
/*! reconciliation: dictionary matches */
#define	WT_STAT_DSRC_REC_DICTIONARY			2082
/*! reconciliation: internal page multi-block writes */
#define	WT_STAT_DSRC_REC_MULTIBLOCK_INTERNAL		2083
/*! reconciliation: leaf page multi-block writes */
#define	WT_STAT_DSRC_REC_MULTIBLOCK_LEAF		2084
/*! reconciliation: maximum blocks required for a page */
#define	WT_STAT_DSRC_REC_MULTIBLOCK_MAX			2085
/*! reconciliation: internal-page overflow keys */
#define	WT_STAT_DSRC_REC_OVERFLOW_KEY_INTERNAL		2086
/*! reconciliation: leaf-page overflow keys */
#define	WT_STAT_DSRC_REC_OVERFLOW_KEY_LEAF		2087
/*! reconciliation: overflow values written */
#define	WT_STAT_DSRC_REC_OVERFLOW_VALUE			2088
/*! reconciliation: pages deleted */
#define	WT_STAT_DSRC_REC_PAGE_DELETE			2089
/*! reconciliation: fast-path pages deleted */
#define	WT_STAT_DSRC_REC_PAGE_DELETE_FAST		2090
/*! reconciliation: page checksum matches */
#define	WT_STAT_DSRC_REC_PAGE_MATCH			2091
/*! reconciliation: page reconciliation calls */
#define	WT_STAT_DSRC_REC_PAGES				2092
/*! reconciliation: page reconciliation calls for eviction */
#define	WT_STAT_DSRC_REC_PAGES_EVICTION			2093
/*! reconciliation: leaf page key bytes discarded using prefix compression */
#define	WT_STAT_DSRC_REC_PREFIX_COMPRESSION		2094
/*! reconciliation: internal page key bytes discarded using suffix
 * compression */
#define	WT_STAT_DSRC_REC_SUFFIX_COMPRESSION		2095
/*! session: object compaction */
#define	WT_STAT_DSRC_SESSION_COMPACT			2096
/*! session: open cursor count */
#define	WT_STAT_DSRC_SESSION_CURSOR_OPEN		2097
/*! transaction: update conflicts */
#define	WT_STAT_DSRC_TXN_UPDATE_CONFLICT		2098

/*!
 * @}
 * @name Statistics for join cursors
 * @anchor statistics_join
 * @{
 */
/*! : accesses */
#define	WT_STAT_JOIN_ACCESSES				3000
/*! : actual count of items */
#define	WT_STAT_JOIN_ACTUAL_COUNT			3001
/*! : bloom filter false positives */
#define	WT_STAT_JOIN_BLOOM_FALSE_POSITIVE		3002
/*! @} */
/*
 * Statistics section: END
 * DO NOT EDIT: automatically built by dist/api_stat.py.
 */
/*!
 * @name Log record and operation types
 * @anchor log_types
 * @{
 */
/*
 * DO NOT EDIT: automatically built by dist/log.py.
 * Log record declarations: BEGIN
 */
/*! invalid operation */
#define	WT_LOGOP_INVALID	0
/*! checkpoint */
#define	WT_LOGREC_CHECKPOINT	0
/*! transaction commit */
#define	WT_LOGREC_COMMIT	1
/*! file sync */
#define	WT_LOGREC_FILE_SYNC	2
/*! message */
#define	WT_LOGREC_MESSAGE	3
/*! column put */
#define	WT_LOGOP_COL_PUT	1
/*! column remove */
#define	WT_LOGOP_COL_REMOVE	2
/*! column truncate */
#define	WT_LOGOP_COL_TRUNCATE	3
/*! row put */
#define	WT_LOGOP_ROW_PUT	4
/*! row remove */
#define	WT_LOGOP_ROW_REMOVE	5
/*! row truncate */
#define	WT_LOGOP_ROW_TRUNCATE	6
/*
 * Log record declarations: END
 * DO NOT EDIT: automatically built by dist/log.py.
 */
/*! @} */
/*! @} */

#undef __F

#if defined(__cplusplus)
}
#endif
#endif /* __WIREDTIGER_H_ */<|MERGE_RESOLUTION|>--- conflicted
+++ resolved
@@ -571,26 +571,17 @@
 #define	WT_CURSTD_DUMP_HEX	0x00004
 #define	WT_CURSTD_DUMP_JSON	0x00008
 #define	WT_CURSTD_DUMP_PRINT	0x00010
-#define	WT_CURSTD_KEY_EXT	0x00020	/* Key points out of the tree. */
-#define	WT_CURSTD_KEY_INT	0x00040	/* Key points into the tree. */
+#define	WT_CURSTD_JOINED	0x00020
+#define	WT_CURSTD_KEY_EXT	0x00040	/* Key points out of the tree. */
+#define	WT_CURSTD_KEY_INT	0x00080	/* Key points into the tree. */
 #define	WT_CURSTD_KEY_SET	(WT_CURSTD_KEY_EXT | WT_CURSTD_KEY_INT)
-<<<<<<< HEAD
-#define	WT_CURSTD_META_INUSE	0x00080
-#define	WT_CURSTD_OPEN		0x00100
-#define	WT_CURSTD_OVERWRITE	0x00200
-#define	WT_CURSTD_RAW		0x00400
-#define	WT_CURSTD_VALUE_EXT	0x00800	/* Value points out of the tree. */
-#define	WT_CURSTD_VALUE_INT	0x01000	/* Value points into the tree. */
-=======
-#define	WT_CURSTD_JOINED	0x0080
-#define	WT_CURSTD_OPEN		0x0100
-#define	WT_CURSTD_OVERWRITE	0x0200
-#define	WT_CURSTD_RAW		0x0400
-#define	WT_CURSTD_VALUE_EXT	0x0800	/* Value points out of the tree. */
-#define	WT_CURSTD_VALUE_INT	0x1000	/* Value points into the tree. */
->>>>>>> e731ef8a
+#define	WT_CURSTD_META_INUSE	0x00100
+#define	WT_CURSTD_OPEN		0x00200
+#define	WT_CURSTD_OVERWRITE	0x00400
+#define	WT_CURSTD_RAW		0x00800
+#define	WT_CURSTD_VALUE_EXT	0x01000	/* Value points out of the tree. */
+#define	WT_CURSTD_VALUE_INT	0x02000	/* Value points into the tree. */
 #define	WT_CURSTD_VALUE_SET	(WT_CURSTD_VALUE_EXT | WT_CURSTD_VALUE_INT)
-
 	uint32_t flags;
 #endif
 };
