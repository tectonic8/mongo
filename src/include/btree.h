/*-
 * Copyright (c) 2008-2013 WiredTiger, Inc.
 *	All rights reserved.
 *
 * See the file LICENSE for redistribution information.
 */

#define	WT_BTREE_MAJOR_VERSION	1	/* Version */
#define	WT_BTREE_MINOR_VERSION	0

/*
 * The maximum btree leaf and internal page size is 512MB. (The maximum of
 * 512MB is enforced by the software, it could be set as high as 4GB.)
 */
#define	WT_BTREE_PAGE_SIZE_MAX		(512 * WT_MEGABYTE)

/*
 * Variable-length value items and row-store key/value item lengths are stored
 * in 32-bit unsigned integers, meaning the largest theoretical key/value item
 * is 4GB.  However, in the WT_UPDATE structure we use the UINT32_MAX size as a
 * "deleted" flag.  Limit the size of a single object to 4GB - 512B: it's a few
 * additional bytes if we ever want to store a small structure length plus the
 * object size in 32 bits, or if we ever need more denoted values.  Storing 4GB
 * objects in a Btree borders on clinical insanity, anyway.
 *
 * Record numbers are stored in 64-bit unsigned integers, meaning the largest
 * record number is "really, really big".
 */
#define	WT_BTREE_MAX_OBJECT_SIZE	(UINT32_MAX - 512)

/*
 * A location in a file is a variable-length cookie, but it has a maximum size
 * so it's easy to create temporary space in which to store them.  (Locations
 * can't be much larger than this anyway, they must fit onto the minimum size
 * page because a reference to an overflow page is itself a location.)
 */
#define	WT_BTREE_MAX_ADDR_COOKIE	255	/* Maximum address cookie */

/*
 * XXX
 * The server threads use their own WT_SESSION_IMPL handles because they may
 * want to block (for example, the eviction server calls reconciliation, and
 * some of the reconciliation diagnostic code reads pages), and the user's
 * session handle is already blocking on a server thread.  The problem is the
 * server thread needs to reference the correct btree handle, and that's
 * hanging off the application's thread of control.  For now, I'm just making
 * it obvious where that's getting done.
 */
#define	WT_SET_BTREE_IN_SESSION(s, b)	((s)->dhandle = b->dhandle)
#define	WT_CLEAR_BTREE_IN_SESSION(s)	((s)->dhandle = NULL)

/*
 * WT_DATA_HANDLE --
 *	A handle for a generic named data source.
 */
struct __wt_data_handle {
	WT_RWLOCK *rwlock;		/* Lock for shared/exclusive ops */
	uint32_t   refcnt;		/* Sessions using this tree */
	TAILQ_ENTRY(__wt_data_handle) q;/* Linked list of handles */

	const char *name;		/* Object name as a URI */
	const char *checkpoint;		/* Checkpoint name (or NULL) */
	const char **cfg;		/* Configuration information */

<<<<<<< HEAD
	WT_DATA_SOURCE *dsrc;		/* Data source for this handle */
	void *handle;			/* Generic handle */

	WT_DSRC_STATS *stats;		/* Data source statistics */

	/* Flags values over 0xff are reserved for WT_BTREE_* */
#define	WT_DHANDLE_DISCARD	        0x01	/* Discard on release */
#define	WT_DHANDLE_DISCARD_CLOSE	0x02	/* Close on release */
#define	WT_DHANDLE_EXCLUSIVE	        0x04	/* Need exclusive access */
#define	WT_DHANDLE_LOCK_ONLY	        0x08	/* Handle only used as a lock */
#define	WT_DHANDLE_OPEN		        0x10	/* Handle is open */
	uint32_t flags;
};
=======
	WT_DSRC_STATS stats;		/* Data-source statistics */
	int maximum_depth;		/* Maximum tree depth */
>>>>>>> 7d2126b5

/*
 * WT_BTREE --
 *	A btree handle.
 */
struct __wt_btree {
	WT_DATA_HANDLE *dhandle;

	WT_CKPT	  *ckpt;		/* Checkpoint information */

	enum {	BTREE_COL_FIX=1,	/* Fixed-length column store */
		BTREE_COL_VAR=2,	/* Variable-length column store */
		BTREE_ROW=3		/* Row-store */
	} type;				/* Type */

	const char *key_format;		/* Key format */
	const char *value_format;	/* Value format */
	uint8_t bitcnt;			/* Fixed-length field size in bits */

					/* Row-store comparison function */
	WT_COLLATOR *collator;		/* Comparison function */

	uint32_t key_gap;		/* Row-store prefix key gap */

	uint32_t allocsize;		/* Allocation size */
	uint32_t maxintlpage;		/* Internal page max size */
	uint32_t maxintlitem;		/* Internal page max item size */
	uint32_t maxleafpage;		/* Leaf page max size */
	uint32_t maxleafitem;		/* Leaf page max item size */
	uint64_t maxmempage;		/* In memory page max size */

	void *huffman_key;		/* Key huffman encoding */
	void *huffman_value;		/* Value huffman encoding */

	enum {	CKSUM_ON=1,		/* On */
		CKSUM_OFF=2,		/* Off */
		CKSUM_UNCOMPRESSED=3	/* Uncompressed blocks only */
	} checksum;			/* Checksum configuration */

	u_int dictionary;		/* Reconcile: dictionary slots */
	int   internal_key_truncate;	/* Reconcile: internal key truncate */
	int   maximum_depth;		/* Reconcile: maximum tree depth */
	int   prefix_compression;	/* Reconcile: key prefix compression */
	u_int split_pct;		/* Reconcile: split page percent */
	WT_COMPRESSOR *compressor;	/* Reconcile: page compressor */
	WT_RWLOCK *val_ovfl_lock;	/* Reconcile: overflow value lock */

	uint64_t last_recno;		/* Column-store last record number */

	WT_PAGE *root_page;		/* Root page */
	int modified;			/* If the tree ever modified */
	int bulk_load_ok;		/* Bulk-load is a possibility */

	WT_BM	*bm;			/* Block manager reference */
	u_int	 block_header;		/* WT_PAGE_HEADER_BYTE_SIZE */

	uint64_t write_gen;		/* Write generation */

	WT_PAGE *evict_page;		/* Eviction thread's location */
	uint64_t evict_priority;	/* Relative priority of cached pages. */
	volatile uint32_t lru_count;	/* Count of threads in LRU eviction */

	volatile int checkpointing;	/* Checkpoint in progress */

	/* Flags values up to 0xff are reserved for WT_DHANDLE_* */
#define	WT_BTREE_BULK		0x00100	/* Bulk-load handle */
#define	WT_BTREE_NO_EVICTION	0x00200	/* Disable eviction */
#define	WT_BTREE_NO_HAZARD	0x00400	/* Disable hazard references */
#define	WT_BTREE_SALVAGE	0x00800	/* Handle is for salvage */
#define	WT_BTREE_UPGRADE	0x01000	/* Handle is for upgrade */
#define	WT_BTREE_VERIFY		0x02000	/* Handle is for verify */
	uint32_t flags;
};

/* Flags that make a btree handle special (not for normal use). */
#define	WT_BTREE_SPECIAL_FLAGS	 					\
	(WT_BTREE_BULK | WT_BTREE_SALVAGE | WT_BTREE_UPGRADE | WT_BTREE_VERIFY)

/*
 * WT_SALVAGE_COOKIE --
 *	Encapsulation of salvage information for reconciliation.
 */
struct __wt_salvage_cookie {
	uint64_t missing;			/* Initial items to create */
	uint64_t skip;				/* Initial items to skip */
	uint64_t take;				/* Items to take */

	int	 done;				/* Ignore the rest */
};<|MERGE_RESOLUTION|>--- conflicted
+++ resolved
@@ -62,11 +62,10 @@
 	const char *checkpoint;		/* Checkpoint name (or NULL) */
 	const char **cfg;		/* Configuration information */
 
-<<<<<<< HEAD
 	WT_DATA_SOURCE *dsrc;		/* Data source for this handle */
 	void *handle;			/* Generic handle */
 
-	WT_DSRC_STATS *stats;		/* Data source statistics */
+	WT_DSRC_STATS stats;		/* Data-source statistics */
 
 	/* Flags values over 0xff are reserved for WT_BTREE_* */
 #define	WT_DHANDLE_DISCARD	        0x01	/* Discard on release */
@@ -76,10 +75,6 @@
 #define	WT_DHANDLE_OPEN		        0x10	/* Handle is open */
 	uint32_t flags;
 };
-=======
-	WT_DSRC_STATS stats;		/* Data-source statistics */
-	int maximum_depth;		/* Maximum tree depth */
->>>>>>> 7d2126b5
 
 /*
  * WT_BTREE --
