--- conflicted
+++ resolved
@@ -2,14 +2,6 @@
 
 @section version_281 Upgrading to Version 2.8.1
 <dl>
-<<<<<<< HEAD
-<dt>Statistics logging path</dt>
-<dd>
-The statistics logging path configuration has been simplified to be only a
-path to a directory, and the file name component of the path may no longer
-be specified. Applications depending on the ability to set statistics log
-file names will require modifications.
-=======
 <dt>Cache management defaults</dt>
 <dd>
 The default values for the \c eviction_dirty_target and \c
@@ -49,7 +41,6 @@
 \c WT_STAT_CONN_CACHE_BYTES_OVERFLOW and \c WT_STAT_CONN_CACHE_OVERFLOW_VALUE.
 Applications specifically looking for that statistic will require
 modification.
->>>>>>> deeb0f58
 </dd>
 
 </dl><hr>
