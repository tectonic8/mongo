/*-
 * Copyright (c) 2008-2012 WiredTiger, Inc.
 *	All rights reserved.
 *
 * See the file LICENSE for redistribution information.
 */

#include "wt_internal.h"

/*
 * A page in memory has a list of associated blocks and overflow items.  For
 * example, when an overflow item is modified, the original overflow blocks
 * must be freed at some point.  Or, when a page is split, then written again,
 * the first split must be freed.  Additionally, created overflow objects (by
 * created, I mean built based on an update to a page, as opposed to taken
 * from the original disk image) may be re-created on each reconciliation of a
 * page, we need a way to find the previous write of the created overflow value
 * so we simply re-use those blocks and don't re-write the overflow value on
 * every reconciliation.  This code tracks those objects, these functions are
 * called from the routines in rec_write.c, which updates tracking information
 * each time a page is reconciled.
 *
 * An object has one of 4 types, plus there's a "slot not in use" type.  Each
 * type can also be associated with a "permanent" flag, which means the entry
 * can't be discarded when it's resolved, it has to remain in the table for as
 * long as the page is in cache.
 *
 * WT_TRK_EMPTY:
 *	Empty slot.
 *
 * WT_TRK_DISCARD:
 * WT_TRK_DISCARD_COMPLETE:
 *	A block being discarded has its type initially set to WT_TRK_DISCARD.
 * After the page is written, WT_TRK_DISCARD blocks are freed to the underlying
 * block manager.  If the entry is not permanent, the slot is then cleared,
 * otherwise the type is set to WT_TRK_DISCARD_COMPLETE.  That allows us to
 * find the block on the page's list again, but only physically free it once.
 *	There are a few cases where a discarded block has to be "permanent"
 * and remembered for the life of the page.  For example, an internal page
 * with an overflow key referencing a page that's empty or split: each time
 * the page is written, we'll figure out the key's overflow blocks are no
 * longer useful, but we have no way to know we've figured that same thing out
 * several times already.
 *	Additionally, in the case of discarded overflow keys we may have to
 * find them again in order to determine if an overflow key must be written.
 * If an overflow key references a deleted value during the reconciliation of
 * a row-store page, the overflow key would be discarded and underlying blocks
 * freed when the reconciliation completed.  If the value were to be replaced,
 * a subsequent reconciliation would write the key, referencing those original
 * overflow blocks, causing corruption.  To avoid this, when writing overflow
 * keys, we have to check if a previous reconciliation has discarded the key's
 * blocks, in which case we have to write the full key from scratch.  This is
 * painful, but not common.
 *	Additionally, in the case of overflow values on column-store pages, we
 * need a copy of the original value during each reconciliation for comparison
 * against other values.  If the original record is deleted, we still need to
 * know that fact, otherwise we'd attempt to retrieve it from the filesystem.
 *
 * WT_TRK_OVFL:
 * WT_TRK_OVFL_ACTIVE:
 *	The key facts about a created overflow record are first that it may be
 * re-used during subsequent reconciliations, and second the blocks must be
 * physically discarded if a reconciliation of the page does not re-use the
 * previously created overflow records.  (Note this is different from overflow
 * records that cannot be re-used, for example, row-store leaf overflow values:
 * they can only be deleted, and so the WT_TRK_DISCARD type is used instead of
 * WT_TRK_OVFL.  Column-store leaf overflow values are re-used in some cases,
 * and might use either the WT_TRK_DISCARD or WT_TRK_OVFL types.)
 *	An example of re-use is an inserted key/value pair where the value is
 * an overflow item.  The overflow record will be re-created as part of each
 * reconciliation.  We don't want to physically write the overflow record every
 * time, instead we track overflow records written on behalf of the page across
 * reconciliations.
 *	However, if a created overflow record is not re-used in reconciliation,
 * the physical blocks must be discarded to the block manager since they are no
 * longer in use.
 *	The type is first set to WT_TRK_OVFL_ACTIVE; after page reconciliation
 * completes, any records with a type of WT_TRK_OVFL are discarded, and records
 * with a type of WT_TRK_OVFL_ACTIVE are reset to WT_TRK_OVFL.
 *
 * In summary: if it's an overflow item we can re-use, it's WT_TRK_OVFL, and
 * as long it's re-used, the type will cycle between WT_TRK_OVFL_ACTIVE and
 * WT_TRK_OVFL.   If it's not reused, then it will be discarded and depending
 * on the "permanent" flag, cleared or retained as WT_TRK_DISCARD_COMPLETE.
 * If it's a block, it will start out as WT_TRK_DISCARD, and depending on the
 * "permanent" flag, cleared or retained as WT_TRK_DISCARD_COMPLETE.
 */

#ifdef HAVE_VERBOSE
static int __track_dump(WT_SESSION_IMPL *, WT_PAGE *, const char *);
static int __track_msg(WT_SESSION_IMPL *, WT_PAGE *, const char *, WT_ADDR *);
static int __track_print(WT_SESSION_IMPL *, WT_PAGE *, WT_PAGE_TRACK *);
#endif

/*
 * __rec_track_extend --
 *	Extend the list of objects we're tracking
 */
static int
__rec_track_extend(WT_SESSION_IMPL *session, WT_PAGE *page)
{
	WT_PAGE_MODIFY *mod;
	size_t bytes_allocated;

	mod = page->modify;

	/*
	 * The __wt_realloc() function uses the "bytes allocated" value
	 * to figure out how much of the memory it needs to clear (see
	 * the function for an explanation of why the memory is cleared,
	 * it's a security thing).  We can calculate the bytes allocated
	 * so far, which saves a size_t in the WT_PAGE_MODIFY structure.
	 * That's worth a little dance, we have one of them per modified
	 * page.
	 */
	bytes_allocated = mod->track_entries * sizeof(*mod->track);
	WT_RET(__wt_realloc(session, &bytes_allocated,
	    (mod->track_entries + 20) * sizeof(*mod->track), &mod->track));
	mod->track_entries += 20;
	return (0);
}

/*
 * __wt_rec_track_block --
 *	Add an addr/size pair to the page's list of tracked blocks.
 */
int
__wt_rec_track_block(WT_SESSION_IMPL *session,
    WT_PAGE *page, const uint8_t *addr, uint32_t size, int permanent)
{
	WT_PAGE_MODIFY *mod;
	WT_PAGE_TRACK *empty, *track;
	uint32_t i;

	mod = page->modify;

	empty = NULL;
	for (track = mod->track, i = 0; i < mod->track_entries; ++track, ++i)
		switch (WT_TRK_TYPE(track)) {
		case WT_TRK_EMPTY:
			empty = track;
			break;
		case WT_TRK_DISCARD:
		case WT_TRK_DISCARD_COMPLETE:
			/*
			 * We've discarded this block already, ignore it; the
			 * expected type is WT_TRK_DISCARD_COMPLETE (the block
			 * was discarded in a previous reconciliation), but if
			 * we decide to discard a block twice in some code, it
			 * isn't necessarily wrong.
			 */
			if (track->addr.size == size &&
			    memcmp(addr, track->addr.addr, size) == 0)
				return (0);
			break;
		case WT_TRK_OVFL:
		case WT_TRK_OVFL_ACTIVE:
			/*
			 * Checking other entry types would only be useful for
			 * diagnostics, if we find the address associated with
			 * another entry type, something has gone badly wrong.
			 */
			break;
		}

	/* Reallocate space as necessary. */
	if (empty == NULL) {
		WT_RET(__rec_track_extend(session, page));
		empty = &mod->track[mod->track_entries - 1];
	}

	track = empty;
	track->flags = WT_TRK_DISCARD;
	if (permanent)
		F_SET(track, WT_TRK_PERM);
	track->data = NULL;
	track->size = 0;
	WT_RET(__wt_strndup(session, (char *)addr, size, &track->addr.addr));
	track->addr.size = size;

	if (WT_VERBOSE_ISSET(session, reconcile))
		WT_RET(__track_print(session, page, track));
	return (0);
}

/*
 * __wt_rec_track_ovfl --
 *	Add an overflow object to the page's list of tracked objects.
 */
int
__wt_rec_track_ovfl(WT_SESSION_IMPL *session, WT_PAGE *page,
    const uint8_t *addr, uint32_t addr_size,
    const void *data, uint32_t data_size, uint32_t flags)
{
	WT_PAGE_MODIFY *mod;
	WT_PAGE_TRACK *empty, *track;
	uint8_t *p;
	uint32_t i;

	WT_ASSERT(session, addr != NULL);

	mod = page->modify;

	empty = NULL;
	for (track = mod->track, i = 0; i < mod->track_entries; ++track, ++i)
		if (track->flags == WT_TRK_EMPTY) {
			empty = track;
			break;
		}

	/* Reallocate space as necessary. */
	if (empty == NULL) {
		WT_RET(__rec_track_extend(session, page));
		empty = &mod->track[mod->track_entries - 1];
	}

	/*
	 * Minor optimization: allocate a single chunk of space instead of two
	 * separate ones: be careful when it's freed.
	 */
	WT_RET(__wt_calloc_def(session, addr_size + data_size, &p));

	track = empty;
	track->flags = (uint8_t)flags;
	track->addr.addr = p;
	track->addr.size = addr_size;
	memcpy(track->addr.addr, addr, addr_size);

	p += addr_size;
	track->data = p;
	track->size = data_size;
	memcpy(track->data, data, data_size);

	if (WT_VERBOSE_ISSET(session, reconcile))
		WT_RET(__track_print(session, page, track));
	return (0);
}

/*
 * __wt_rec_track_ovfl_reuse --
 *	Search for an overflow record and reactivate it.
 */
int
__wt_rec_track_ovfl_reuse(
    WT_SESSION_IMPL *session, WT_PAGE *page, const void *data,
    uint32_t size, uint8_t **addrp, uint32_t *sizep, int *foundp)
{
	WT_PAGE_TRACK *track;
	uint32_t i;

	WT_PAGE_MODIFY *mod;
	*foundp = 0;

	mod = page->modify;
	for (track = mod->track, i = 0; i < mod->track_entries; ++track, ++i) {
		/* Check for a match. */
		if (!F_ISSET(track, WT_TRK_OVFL) ||
		    size != track->size || memcmp(data, track->data, size) != 0)
			continue;

		/* Found a match, return the record to use. */
		F_CLR(track, WT_TRK_OVFL);
		F_SET(track, WT_TRK_OVFL_ACTIVE);

		/* Return the block addr/size pair to our caller. */
		*addrp = track->addr.addr;
		*sizep = track->addr.size;

		if (WT_VERBOSE_ISSET(session, reconcile))
			WT_RET(__track_msg(session,
			    page, "reactivate overflow", &track->addr));
		*foundp = 1;
		break;
	}
	return (0);
}

/*
 * __wt_rec_track_ovfl_srch --
 *	Search for an overflow record and return a copy if it's entered.
 */
int
__wt_rec_track_ovfl_srch(WT_SESSION_IMPL *session,
    WT_PAGE *page, const uint8_t *addr, uint32_t size, WT_ITEM *copy)
{
	WT_PAGE_MODIFY *mod;
	WT_PAGE_TRACK *track;
	uint32_t i;

	mod = page->modify;
	for (track = mod->track, i = 0; i < mod->track_entries; ++track, ++i)
		switch (WT_TRK_TYPE(track)) {
		case WT_TRK_DISCARD_COMPLETE:
		case WT_TRK_OVFL:
			/*
			 * This function is used to track overflow column-store
			 * values, review the calling code for more detail.
			 *
			 * If it's a WT_TRK_DISCARD_COMPLETE entry, we discarded
			 * the underlying overflow blocks, and the page is being
			 * reconciled after that discard.  We still copy out the
			 * original key to our caller, even though they should
			 * not need it (we get here because all of the keys on
			 * the page that originally referenced this item were
			 * updated, which means our caller's reconciliation loop
			 * won't need the original value).
			 *
			 * If it's a WT_TRK_OVFL entry, underlying blocks have
			 * not been discarded and are likely to be re-used, our
			 * caller requires a copy of the original key.
			 */
			if (track->addr.size == size &&
			    memcmp(addr, track->addr.addr, size) == 0) {
				WT_RET(__wt_buf_set(
				    session, copy, track->data, track->size));
				return (0);
			}
			break;
		case WT_TRK_DISCARD:
		case WT_TRK_EMPTY:
		case WT_TRK_OVFL_ACTIVE:
			/*
			 * Checking other entry types would only be useful for
			 * diagnostics, if we find the address associated with
			 * another entry type, something has gone badly wrong.
			 */
			break;
		}
	return (0);
}

/*
 * __wt_rec_track_wrapup --
 *	Resolve the page's list of tracked objects after the page is written.
 */
int
__wt_rec_track_wrapup(WT_SESSION_IMPL *session, WT_PAGE *page)
{
	WT_PAGE_TRACK *track;
	uint32_t i;

	if (WT_VERBOSE_ISSET(session, reconcile))
		WT_RET(__track_dump(session, page, "reconcile wrapup"));

	/*
	 * After a sync of a page, some of the objects we're tracking are no
	 * longer needed -- free what we can free.
	 */
	for (track = page->modify->track,
	    i = 0; i < page->modify->track_entries; ++track, ++i)
		switch (WT_TRK_TYPE(track)) {
		case WT_TRK_DISCARD_COMPLETE:
		case WT_TRK_EMPTY:
			continue;
		case WT_TRK_DISCARD:
		case WT_TRK_OVFL:
<<<<<<< HEAD
			if (WT_VERBOSE_ISSET(session, reconcile))
				WT_RET(__track_msg(session,
				    page, "discard block", &track->addr));
=======
			WT_VERBOSE_CALL(session, reconcile, __track_msg(
			    session, page,
			    WT_TRK_TYPE(track) == WT_TRK_DISCARD ?
			    "discard block" : "inactive overflow",
			    &track->addr));
>>>>>>> b91c42af

			/* We no longer need the underlying blocks. */
			WT_RET(__wt_bm_free(
			    session, track->addr.addr, track->addr.size));

			/*
			 * There are page and overflow blocks we track anew in
			 * each page reconciliation, we need to know about them
			 * even if the underlying blocks are no longer in use.
			 */
			if (F_ISSET(track, WT_TRK_PERM))
				track->flags = WT_TRK_DISCARD_COMPLETE;
			else {
				__wt_free(session, track->addr.addr);

				track->data = NULL;
				track->size = 0;
				track->addr.addr = NULL;
				track->addr.size = 0;
				track->flags = WT_TRK_EMPTY;
			}
			break;
		case WT_TRK_OVFL_ACTIVE:
			/* Reset to prepare for the next page reconciliation. */
			F_CLR(track, WT_TRK_OVFL_ACTIVE);
			F_SET(track, WT_TRK_OVFL);
			break;
		}
	return (0);
}

/*
 * __wt_rec_track_discard --
 *	Discard the page's list of tracked objects.
 */
void
__wt_rec_track_discard(WT_SESSION_IMPL *session, WT_PAGE *page)
{
	WT_PAGE_TRACK *track;
	uint32_t i;

	for (track = page->modify->track,
	    i = 0; i < page->modify->track_entries; ++track, ++i)
		__wt_free(session, track->addr.addr);
}

#ifdef HAVE_VERBOSE
/*
 * __track_dump --
 *	Dump the list of tracked objects.
 */
static int
__track_dump(WT_SESSION_IMPL *session, WT_PAGE *page, const char *tag)
{
	WT_PAGE_MODIFY *mod;
	WT_PAGE_TRACK *track;
	uint32_t i;

	mod = page->modify;

	if (mod->track_entries == 0)
		return (0);

	WT_VERBOSE_RET(session,
	    reconcile, "page %p tracking list at %s:", page, tag);
	for (track = mod->track, i = 0; i < mod->track_entries; ++track, ++i)
		WT_RET(__track_print(session, page, track));
	return (0);
}

/*
 * __track_print --
 *	Display a tracked entry.
 */
static int
__track_print(WT_SESSION_IMPL *session, WT_PAGE *page, WT_PAGE_TRACK *track)
{
	WT_DECL_RET;

	switch (WT_TRK_TYPE(track)) {
	case WT_TRK_DISCARD:
		ret = __track_msg(session, page, "discard", &track->addr);
		break;
	case WT_TRK_DISCARD_COMPLETE:
		ret = __track_msg(
		    session, page, "discard-complete", &track->addr);
		break;
	case WT_TRK_OVFL:
		ret = __track_msg(session, page, "overflow", &track->addr);
		break;
	case WT_TRK_OVFL_ACTIVE:
		ret = __track_msg(
		    session, page, "overflow-active", &track->addr);
		break;
	case WT_TRK_EMPTY:
		ret = __track_msg(session, page, "empty", &track->addr);
		break;
	}
	return (ret);
}

/*
 * __track_msg --
 *	Output a verbose message and associated page and address pair.
 */
static int
__track_msg(
    WT_SESSION_IMPL *session, WT_PAGE *page, const char *msg, WT_ADDR *addr)
{
	WT_DECL_RET;
	WT_ITEM *buf;

	WT_RET(__wt_scr_alloc(session, 64, &buf));

	WT_VERBOSE_ERR(session, reconcile, "page %p %s %s", page, msg,
	    __wt_addr_string(session, buf, addr->addr, addr->size));

err:	__wt_scr_free(&buf);
	return (ret);
}
#endif<|MERGE_RESOLUTION|>--- conflicted
+++ resolved
@@ -354,17 +354,11 @@
 			continue;
 		case WT_TRK_DISCARD:
 		case WT_TRK_OVFL:
-<<<<<<< HEAD
 			if (WT_VERBOSE_ISSET(session, reconcile))
 				WT_RET(__track_msg(session,
-				    page, "discard block", &track->addr));
-=======
-			WT_VERBOSE_CALL(session, reconcile, __track_msg(
-			    session, page,
-			    WT_TRK_TYPE(track) == WT_TRK_DISCARD ?
-			    "discard block" : "inactive overflow",
-			    &track->addr));
->>>>>>> b91c42af
+				    page, WT_TRK_TYPE(track) == WT_TRK_DISCARD ?
+				    "discard block" : "inactive overflow",
+				    &track->addr));
 
 			/* We no longer need the underlying blocks. */
 			WT_RET(__wt_bm_free(
