--- conflicted
+++ resolved
@@ -22,13 +22,9 @@
 #include "../client/connpool.h"
 #include "../client/parallel.h"
 #include "../db/commands.h"
-<<<<<<< HEAD
 #include "../db/commands/pipeline.h"
 #include "../db/pipeline/document_source.h"
 #include "../db/pipeline/expression_context.h"
-#include "../db/query.h"
-=======
->>>>>>> 21217ca8
 #include "../db/queryutil.h"
 #include "../scripting/engine.h"
 
@@ -1247,7 +1243,6 @@
         } compactCmd;
 
 
-<<<<<<< HEAD
 	/*
 	  Note these are in the pub_grid_cmds namespace, so they don't
 	  conflict with those in db/commands/pipeline_command.cpp.
@@ -1371,8 +1366,7 @@
 	}
 
     } // namespace pub_grid_cmds
-} // namespace mongo
-=======
+
     bool Command::runAgainstRegistered(const char *ns, BSONObj& jsobj, BSONObjBuilder& anObjBuilder) {
         const char *p = strchr(ns, '.');
         if ( !p ) return false;
@@ -1433,5 +1427,5 @@
 
         return false;
     }
-}
->>>>>>> 21217ca8
+
+} // namespace mongo
